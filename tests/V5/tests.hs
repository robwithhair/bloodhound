{-# LANGUAGE CPP                        #-}
{-# LANGUAGE DefaultSignatures          #-}
{-# LANGUAGE DeriveDataTypeable         #-}
{-# LANGUAGE DeriveGeneric              #-}
{-# LANGUAGE FlexibleContexts           #-}
{-# LANGUAGE GeneralizedNewtypeDeriving #-}
{-# LANGUAGE OverloadedStrings          #-}
{-# LANGUAGE RecordWildCards            #-}
{-# LANGUAGE ScopedTypeVariables        #-}
{-# LANGUAGE TemplateHaskell            #-}
{-# LANGUAGE TypeOperators              #-}
{-# OPTIONS_GHC -fno-warn-orphans #-}
#if __GLASGOW_HASKELL__ < 800
{-# OPTIONS_GHC -fcontext-stack=100 #-}
#endif
#if __GLASGOW_HASKELL__ >= 802
{-# LANGUAGE MonoLocalBinds #-}
#endif
module Main where

import           Control.Applicative
import           Control.Error                   hiding (Script)
import           Control.Exception               (evaluate)
import           Control.Monad
import           Control.Monad.Catch
import           Control.Monad.Reader
import           Data.Aeson
import           Data.Aeson.TH
import           Data.Aeson.Types                (parseEither)
import qualified Data.ByteString.Lazy.Char8      as BL8
import qualified Data.HashMap.Strict             as HM
import           Data.List                       (nub)
import qualified Data.List                       as L
import           Data.List.NonEmpty              (NonEmpty (..))
import qualified Data.List.NonEmpty              as NE
import qualified Data.Map.Strict                 as M
import           Data.Monoid
import           Data.Ord                        (comparing)
import           Data.Proxy
import           Data.Text                       (Text)
import qualified Data.Text                       as T
import           Data.Time.Calendar              (Day (..), fromGregorian)
import           Data.Time.Clock                 (NominalDiffTime, UTCTime (..),
                                                  secondsToDiffTime)
import           Data.Typeable
import qualified Data.Vector                     as V
import qualified Data.Version                    as Vers
import           Database.V5.Bloodhound
import           Lens.Micro
import           Lens.Micro.Aeson
import qualified Lens.Micro.Aeson                as LMA
import           Network.HTTP.Client             hiding (Proxy)
import qualified Network.HTTP.Types.Method       as NHTM
import qualified Network.HTTP.Types.Status       as NHTS
import qualified Network.URI                     as URI
import           Prelude                         hiding (filter)
import           System.IO.Temp
import           System.PosixCompat.Files
import           Test.Hspec
import           Test.QuickCheck.Property.Monoid (T (..), eq, prop_Monoid)

import           Test.Hspec.QuickCheck           (prop)
import           Test.QuickCheck
import           Test.QuickCheck.TH.Generators
-- import           Text.Pretty.Simple (pPrint)

testServer  :: Server
testServer  = Server "http://localhost:9200"
testIndex   :: IndexName
testIndex   = IndexName "bloodhound-tests-twitter-1"
testMapping :: MappingName
testMapping = MappingName "tweet"

withTestEnv :: BH IO a -> IO a
withTestEnv = withBH defaultManagerSettings testServer

validateStatus :: Show body => Response body -> Int -> Expectation
validateStatus resp expected =
  if actual == expected
    then return ()
    else expectationFailure ("Expected " <> show expected <> " but got " <> show actual <> ": " <> show body)
  where
    actual = NHTS.statusCode (responseStatus resp)
    body = responseBody resp

createExampleIndex :: (MonadBH m) => m Reply
createExampleIndex = createIndex (IndexSettings (ShardCount 1) (ReplicaCount 0)) testIndex
deleteExampleIndex :: (MonadBH m) => m Reply
deleteExampleIndex = deleteIndex testIndex

es13 :: Vers.Version
es13 = Vers.Version [1, 3, 0] []

es12 :: Vers.Version
es12 = Vers.Version [1, 2, 0] []

es11 :: Vers.Version
es11 = Vers.Version [1, 1, 0] []

es14 :: Vers.Version
es14 = Vers.Version [1, 4, 0] []

es15 :: Vers.Version
es15 = Vers.Version [1, 5, 0] []

es16 :: Vers.Version
es16 = Vers.Version [1, 6, 0] []

es20 :: Vers.Version
es20 = Vers.Version [2, 0, 0] []

es50 :: Vers.Version
es50 = Vers.Version [5, 0, 0] []

getServerVersion :: IO (Maybe Vers.Version)
getServerVersion = fmap extractVersion <$> withTestEnv getStatus
  where
    extractVersion              = versionNumber . number . version

-- | Get configured repo paths for snapshotting. Note that by default
-- this is not enabled and if we are over es 1.5, we won't be able to
-- test snapshotting. Note that this can and should be part of the
-- client functionality in a much less ad-hoc incarnation.
getRepoPaths :: IO [FilePath]
getRepoPaths = withTestEnv $ do
  bhe <- getBHEnv
  let Server s = bhServer bhe
  let tUrl = s <> "/" <> "_nodes"
  initReq <- parseRequest (URI.escapeURIString URI.isAllowedInURI (T.unpack tUrl))
  let req = setRequestIgnoreStatus $ initReq { method = NHTM.methodGet }
  Right (Object o) <- parseEsResponse =<< liftIO (httpLbs req (bhManager bhe))
  return $ fromMaybe mempty $ do
    Object nodes <- HM.lookup "nodes" o
    Object firstNode <- snd <$> headMay (HM.toList nodes)
    Object settings <- HM.lookup "settings" firstNode
    Object path <- HM.lookup "path" settings
    Array repo <- HM.lookup "repo" path
    return [ T.unpack t | String t <- V.toList repo]

-- | 1.5 and earlier don't care about repo paths
canSnapshot :: IO Bool
canSnapshot = do
  caresAboutRepos <- atleast es16
  repoPaths <- getRepoPaths
  return (not caresAboutRepos || not (null (repoPaths)))

atleast :: Vers.Version -> IO Bool
atleast v = getServerVersion >>= \x -> return $ x >= Just v

atmost :: Vers.Version -> IO Bool
atmost v = getServerVersion >>= \x -> return $ x <= Just v

is :: Vers.Version -> IO Bool
is v = getServerVersion >>= \x -> return $ x == Just v

when' :: Monad m => m Bool -> m () -> m ()
when' b f = b >>= \x -> when x f

propJSON :: forall a
          . ( Arbitrary a
            , ToJSON a
            , FromJSON a
            , Show a
            , Eq a
            , Typeable a
            )
         => Proxy a -> Spec
propJSON _ = prop testName $ \(a :: a) ->
  let jsonStr = "via " <> BL8.unpack (encode a)
  in counterexample jsonStr (parseEither parseJSON (toJSON a)
                             === Right a)
  where testName = show ty <> " FromJSON/ToJSON roundtrips"
        ty = typeOf (undefined :: a)

data Location = Location { lat :: Double
                         , lon :: Double } deriving (Eq, Show)

data Tweet = Tweet { user     :: Text
                   , postDate :: UTCTime
                   , message  :: Text
                   , age      :: Int
                   , location :: Location
                   , extra    :: Maybe Text }
           deriving (Eq, Show)

$(deriveJSON defaultOptions ''Location)
$(deriveJSON defaultOptions ''Tweet)

data ParentMapping = ParentMapping deriving (Eq, Show)

instance ToJSON ParentMapping where
  toJSON ParentMapping =
    object ["properties" .=
      object [ "user"     .= object ["type"    .= ("string" :: Text)
                                    , "fielddata" .= True
                                    ]
            -- Serializing the date as a date is breaking other tests, mysteriously.
            -- , "postDate" .= object [ "type"   .= ("date" :: Text)
            --                        , "format" .= ("YYYY-MM-dd`T`HH:mm:ss.SSSZZ" :: Text)]
            , "message"  .= object ["type" .= ("string" :: Text)]
            , "age"      .= object ["type" .= ("integer" :: Text)]
            , "location" .= object ["type" .= ("geo_point" :: Text)]
            , "extra"    .= object ["type" .= ("keyword" :: Text)]
            ]]

data ChildMapping = ChildMapping deriving (Eq, Show)

instance ToJSON ChildMapping where
  toJSON ChildMapping =
    object ["_parent" .= object ["type" .= ("parent" :: Text)]
           , "properties" .=
                object [ "user"     .= object ["type"    .= ("string" :: Text)
                                              , "fielddata" .= True
                                              ]
                  -- Serializing the date as a date is breaking other tests, mysteriously.
                  -- , "postDate" .= object [ "type"   .= ("date" :: Text)
                  --                        , "format" .= ("YYYY-MM-dd`T`HH:mm:ss.SSSZZ" :: Text)]
                  , "message"  .= object ["type" .= ("string" :: Text)]
                  , "age"      .= object ["type" .= ("integer" :: Text)]
                  , "location" .= object ["type" .= ("geo_point" :: Text)]
                  , "extra"    .= object ["type" .= ("keyword" :: Text)]
                  ]]

data TweetMapping = TweetMapping deriving (Eq, Show)

instance ToJSON TweetMapping where
  toJSON TweetMapping =
    object ["tweet" .=
      object ["properties" .=
        object [ "user"     .= object [ "type"    .= ("string" :: Text)
                                      , "fielddata" .= True
                                      ]
               -- Serializing the date as a date is breaking other tests, mysteriously.
               -- , "postDate" .= object [ "type"   .= ("date" :: Text)
               --                        , "format" .= ("YYYY-MM-dd`T`HH:mm:ss.SSSZZ" :: Text)]
               , "message"  .= object ["type" .= ("string" :: Text)]
               , "age"      .= object ["type" .= ("integer" :: Text)]
               , "location" .= object ["type" .= ("geo_point" :: Text)]
               , "extra"    .= object ["type" .= ("keyword" :: Text)]
               ]]]

exampleTweet :: Tweet
exampleTweet = Tweet { user     = "bitemyapp"
                     , postDate = UTCTime
                                  (ModifiedJulianDay 55000)
                                  (secondsToDiffTime 10)
                     , message  = "Use haskell!"
                     , age      = 10000
                     , location = Location 40.12 (-71.34)
                     , extra = Nothing }

tweetWithExtra :: Tweet
tweetWithExtra = Tweet { user     = "bitemyapp"
                       , postDate = UTCTime
                                    (ModifiedJulianDay 55000)
                                    (secondsToDiffTime 10)
                       , message  = "Use haskell!"
                       , age      = 10000
                       , location = Location 40.12 (-71.34)
                       , extra = Just "blah blah" }

newAge :: Int
newAge = 31337

newUser :: Text
newUser = "someotherapp"

tweetPatch :: Value
tweetPatch =
  object [ "age" .= newAge
         , "user" .= newUser
         ]

patchedTweet :: Tweet
patchedTweet = exampleTweet{age = newAge, user = newUser}

otherTweet :: Tweet
otherTweet = Tweet { user     = "notmyapp"
                   , postDate = UTCTime
                                (ModifiedJulianDay 55000)
                                (secondsToDiffTime 11)
                   , message  = "Use haskell!"
                   , age      = 1000
                   , location = Location 40.12 (-71.34)
                   , extra = Nothing }

resetIndex :: BH IO ()
resetIndex = do
  _ <- deleteExampleIndex
  _ <- createExampleIndex
  _ <- putMapping testIndex testMapping TweetMapping
  return ()

insertData :: BH IO Reply
insertData = do
  resetIndex
  insertData' defaultIndexDocumentSettings

insertData' :: IndexDocumentSettings -> BH IO Reply
insertData' ids = do
  r <- indexDocument testIndex testMapping ids exampleTweet (DocId "1")
  _ <- refreshIndex testIndex
  return r

updateData :: BH IO Reply
updateData = do
  r <- updateDocument testIndex testMapping defaultIndexDocumentSettings tweetPatch (DocId "1")
  _ <- refreshIndex testIndex
  return r

insertOther :: BH IO ()
insertOther = do
  _ <- indexDocument testIndex testMapping defaultIndexDocumentSettings otherTweet (DocId "2")
  _ <- refreshIndex testIndex
  return ()

insertExtra :: BH IO ()
insertExtra = do
  _ <- indexDocument testIndex testMapping defaultIndexDocumentSettings tweetWithExtra (DocId "4")
  _ <- refreshIndex testIndex
  return ()

insertWithSpaceInId :: BH IO ()
insertWithSpaceInId = do
  _ <- indexDocument testIndex testMapping defaultIndexDocumentSettings exampleTweet (DocId "Hello World")
  _ <- refreshIndex testIndex
  return ()

searchTweet :: Search -> BH IO (Either EsError Tweet)
searchTweet search = do
  result <- searchTweets search
  let myTweet :: Either EsError Tweet
      myTweet = grabFirst result
  return myTweet

searchTweets :: Search -> BH IO (Either EsError (SearchResult Tweet))
searchTweets search = parseEsResponse =<< searchByIndex testIndex search

searchExpectNoResults :: Search -> BH IO ()
searchExpectNoResults search = do
  result <- searchTweets search
  let emptyHits = fmap (hits . searchHits) result
  liftIO $
    emptyHits `shouldBe` Right []

searchExpectAggs :: Search -> BH IO ()
searchExpectAggs search = do
  reply <- searchByIndex testIndex search
  let isEmpty x = return (M.null x)
  let result = decode (responseBody reply) :: Maybe (SearchResult Tweet)
  liftIO $
    (result >>= aggregations >>= isEmpty) `shouldBe` Just False

searchValidBucketAgg :: (BucketAggregation a, FromJSON a, Show a) =>
                        Search -> Text -> (Text -> AggregationResults -> Maybe (Bucket a)) -> BH IO ()
searchValidBucketAgg search aggKey extractor = do
  reply <- searchByIndex testIndex search
  let bucketDocs = docCount . head . buckets
  let result = decode (responseBody reply) :: Maybe (SearchResult Tweet)
  let count = result >>= aggregations >>= extractor aggKey >>= \x -> return (bucketDocs x)
  liftIO $
    count `shouldBe` Just 1

searchTermsAggHint :: [ExecutionHint] -> BH IO ()
searchTermsAggHint hints = do
      let terms hint = TermsAgg $ (mkTermsAggregation "user") { termExecutionHint = Just hint }
      let search hint = mkAggregateSearch Nothing $ mkAggregations "users" $ terms hint
      forM_ hints $ searchExpectAggs . search
      forM_ hints (\x -> searchValidBucketAgg (search x) "users" toTerms)

searchTweetHighlight :: Search -> BH IO (Either EsError (Maybe HitHighlight))
searchTweetHighlight search = do
  result <- searchTweets search
  let myHighlight = fmap (hitHighlight . head . hits . searchHits) result
  return myHighlight

searchExpectSource :: Source -> Either EsError Value -> BH IO ()
searchExpectSource src expected = do
  _ <- insertData
  let query = QueryMatchQuery $ mkMatchQuery (FieldName "_all") (QueryString "haskell")
  let search = (mkSearch (Just query) Nothing) { source = Just src }
  reply <- searchByIndex testIndex search
  result <- parseEsResponse reply
  let value = grabFirst result
  liftIO $
    value `shouldBe` expected

withSnapshotRepo
    :: ( MonadMask m
       , MonadBH m
       )
    => SnapshotRepoName
    -> (GenericSnapshotRepo -> m a)
    -> m a
withSnapshotRepo srn@(SnapshotRepoName n) f = do
  repoPaths <- liftIO getRepoPaths
  -- we'll use the first repo path if available, otherwise system temp
  -- dir. Note that this will fail on ES > 1.6, so be sure you use
  -- @when' canSnapshot@.
  case repoPaths of
    (firstRepoPath:_) -> withTempDirectory firstRepoPath (T.unpack n) $ \dir -> bracket (alloc dir) free f
    [] -> withSystemTempDirectory (T.unpack n) $ \dir -> bracket (alloc dir) free f
  where
    alloc dir = do
      liftIO (setFileMode dir mode)
      let repo = FsSnapshotRepo srn "bloodhound-tests-backups" True Nothing Nothing Nothing
      resp <- updateSnapshotRepo defaultSnapshotRepoUpdateSettings repo
      liftIO (validateStatus resp 200)
      return (toGSnapshotRepo repo)
    mode = ownerModes `unionFileModes` groupModes `unionFileModes` otherModes
    free GenericSnapshotRepo {..} = do
      resp <- deleteSnapshotRepo gSnapshotRepoName
      liftIO (validateStatus resp 200)


withSnapshot
    :: ( MonadMask m
       , MonadBH m
       )
    => SnapshotRepoName
    -> SnapshotName
    -> m a
    -> m a
withSnapshot srn sn = bracket_ alloc free
  where
    alloc = do
      resp <- createSnapshot srn sn createSettings
      liftIO (validateStatus resp 200)
    -- We'll make this synchronous for testing purposes
    createSettings = defaultSnapshotCreateSettings { snapWaitForCompletion = True
                                                   , snapIndices = Just (IndexList (testIndex :| []))
                                                   -- We don't actually need to back up any data
                                                   }
    free = do
      deleteSnapshot srn sn



newtype BulkTest =
  BulkTest { name :: Text }
  deriving (Eq, Show)

instance ToJSON BulkTest where
  toJSON (BulkTest name) =
    object ["name" .= name]

instance FromJSON BulkTest where
  parseJSON = withObject "BulkTest" parse
    where
      parse o = do
        t <- o .: "name"
        BulkTest <$> parseJSON t

-- | Typeclass for "equal where it matters". Use this to specify
-- less-strict equivalence for things such as lists that can wind up
-- in an unpredictable order
class ApproxEq a where
  (=~) :: a -> a -> Bool

  showApproxEq :: a -> String
  default showApproxEq :: (Show a) => a -> String
  showApproxEq = show

(==~) :: (ApproxEq a) => a -> a -> Property
a ==~ b = counterexample (showApproxEq a ++ " !=~ " ++ showApproxEq b) (a =~ b)

propApproxJSON :: forall a
                . ( Arbitrary a
                  , ToJSON a
                  , FromJSON a
                  , Show a
                  , ApproxEq a
                  , Typeable a
                  )
               => Proxy a -> Spec
propApproxJSON _ = prop testName $ \(a :: a) ->
  let jsonStr = "via " <> BL8.unpack (encode a)
  in counterexample jsonStr (parseEither parseJSON (toJSON a)
                             ==~ Right a)
  where testName = show ty <> " FromJSON/ToJSON roundtrips"
        ty = typeOf (undefined :: a)

instance ApproxEq NominalDiffTime where (=~) = (==)
instance ApproxEq Bool where (=~) = (==)
instance ApproxEq Int where (=~) = (==)
instance (Eq a, Show a) => ApproxEq (Maybe a) where (=~) = (==)
instance ApproxEq Char where
  (=~) = (==)

instance ApproxEq NodeAttrFilter where (=~) = (==)
instance ApproxEq NodeAttrName where (=~) = (==)
instance (Eq a, Show a) => ApproxEq (NonEmpty a) where (=~) = (==)
instance (ApproxEq l, Show l, ApproxEq r, Show r) => ApproxEq (Either l r) where
  Left a =~ Left b = a =~ b
  Right a =~ Right b = a =~ b
  _ =~ _ = False
  showApproxEq (Left x)  = "Left " <> showApproxEq x
  showApproxEq (Right x) = "Right " <> showApproxEq x
instance (ApproxEq a, Show a) => ApproxEq [a] where
  as =~ bs = and (zipWith (=~) as bs)
instance ApproxEq ReplicaCount where (=~) = (==)
instance ApproxEq ReplicaBounds where (=~) = (==)
instance ApproxEq Bytes where (=~) = (==)
instance ApproxEq AllocationPolicy where (=~) = (==)
instance ApproxEq InitialShardCount where (=~) = (==)
instance ApproxEq FSType where (=~) = (==)

noDuplicates :: Eq a => [a] -> Bool
noDuplicates xs = nub xs == xs

instance Arbitrary NominalDiffTime where
  arbitrary = fromInteger <$> arbitrary

#if !MIN_VERSION_QuickCheck(2,8,0)
instance (Arbitrary k, Ord k, Arbitrary v) => Arbitrary (M.Map k v) where
  arbitrary = M.fromList <$> arbitrary
#endif

instance Arbitrary Text where
  arbitrary = T.pack <$> arbitrary

instance Arbitrary UTCTime where
  arbitrary = UTCTime
          <$> arbitrary
          <*> (fromRational . toRational <$> choose (0::Double, 86400))

instance Arbitrary Day where
    arbitrary = ModifiedJulianDay <$> (2000 +) <$> arbitrary
    shrink    = (ModifiedJulianDay <$>) . shrink . toModifiedJulianDay

#if !MIN_VERSION_QuickCheck(2,9,0)
instance Arbitrary a => Arbitrary (NonEmpty a) where
  arbitrary = liftA2 (:|) arbitrary arbitrary
#endif

arbitraryScore :: Gen Score
arbitraryScore = fmap getPositive <$> arbitrary

instance (Arbitrary a, Typeable a) => Arbitrary (Hit a) where
  arbitrary = Hit <$> arbitrary
                  <*> arbitrary
                  <*> arbitrary
                  <*> arbitraryScore
                  <*> arbitrary
                  <*> arbitrary
                  <*> arbitrary

instance Arbitrary HitFields where
  arbitrary = pure (HitFields M.empty)
  shrink = const []

instance (Arbitrary a, Typeable a) => Arbitrary (SearchHits a) where
  arbitrary = reduceSize $ do
    tot <- getPositive <$> arbitrary
    score <- arbitraryScore
    hs <- arbitrary
    return $ SearchHits tot score hs


reduceSize :: Gen a -> Gen a
reduceSize f = sized $ \n -> resize (n `div` 2) f

getSource :: EsResult a -> Maybe a
getSource = fmap _source . foundResult

grabFirst :: Either EsError (SearchResult a) -> Either EsError a
grabFirst r =
  case fmap (hitSource . head . hits . searchHits) r of
    (Left e)         -> Left e
    (Right Nothing)  -> Left (EsError 500 "Source was missing")
    (Right (Just x)) -> Right x

-------------------------------------------------------------------------------
arbitraryAlphaNum :: Gen Char
arbitraryAlphaNum = oneof [choose ('a', 'z')
                          ,choose ('A','Z')
                          , choose ('0', '9')]

instance Arbitrary RoutingValue where
  arbitrary = RoutingValue . T.pack <$> listOf1 arbitraryAlphaNum

instance Arbitrary AliasRouting where
  arbitrary = oneof [allAlias
                    ,one
                    ,theOther
                    ,both']
    where one = GranularAliasRouting
                <$> (Just <$> arbitrary)
                <*> pure Nothing
          theOther = GranularAliasRouting Nothing
                     <$> (Just <$> arbitrary)
          both' = GranularAliasRouting
                 <$> (Just <$> arbitrary)
                 <*> (Just <$> arbitrary)
          allAlias = AllAliasRouting <$> arbitrary



instance Arbitrary FieldName where
  arbitrary =
        FieldName
      . T.pack
    <$> listOf1 arbitraryAlphaNum


#if MIN_VERSION_base(4,10,0)
-- Test.QuickCheck.Modifiers

qcNonEmptyToNonEmpty :: NonEmptyList a -> NonEmpty a
qcNonEmptyToNonEmpty (NonEmpty (a : xs)) = (a :| xs)
qcNonEmptyToNonEmpty (NonEmpty []) = error "NonEmpty was empty!"

instance Arbitrary a => Arbitrary (NonEmpty a) where
  arbitrary =
        qcNonEmptyToNonEmpty
    <$> arbitrary
#endif
instance Arbitrary ScriptFields where
  arbitrary =
    pure $ ScriptFields $
      HM.fromList []

  shrink = const []

instance Arbitrary ScriptParams where
  arbitrary =
    pure $ ScriptParams $
      HM.fromList [ ("a", Number 42)
                  , ("b", String "forty two")
                  ]

  shrink = const []

instance Arbitrary RegexpFlags where
  arbitrary = oneof [ pure AllRegexpFlags
                    , pure NoRegexpFlags
                    , SomeRegexpFlags <$> genUniqueFlags
                    ]
    where genUniqueFlags =
                NE.fromList . nub
            <$> listOf1 arbitrary

instance Arbitrary IndexAliasCreate where
  arbitrary =
        IndexAliasCreate
    <$> arbitrary
    <*> reduceSize arbitrary

instance Arbitrary Query where
  arbitrary =
    reduceSize
    $ oneof [ TermQuery <$> arbitrary <*> arbitrary
            , TermsQuery <$> arbitrary <*> arbitrary
            , QueryMatchQuery <$> arbitrary
            , QueryMultiMatchQuery <$> arbitrary
            , QueryBoolQuery <$> arbitrary
            , QueryBoostingQuery <$> arbitrary
            , QueryCommonTermsQuery <$> arbitrary
            , ConstantScoreQuery <$> arbitrary <*> arbitrary
            , QueryDisMaxQuery <$> arbitrary
            , QueryFuzzyLikeThisQuery <$> arbitrary
            , QueryFuzzyLikeFieldQuery <$> arbitrary
            , QueryFuzzyQuery <$> arbitrary
            , QueryHasChildQuery <$> arbitrary
            , QueryHasParentQuery <$> arbitrary
            , IdsQuery <$> arbitrary <*> arbitrary
            , QueryIndicesQuery <$> arbitrary
            , MatchAllQuery <$> arbitrary
            , QueryMoreLikeThisQuery <$> arbitrary
            , QueryMoreLikeThisFieldQuery <$> arbitrary
            , QueryNestedQuery <$> arbitrary
            , QueryPrefixQuery <$> arbitrary
            , QueryQueryStringQuery <$> arbitrary
            , QuerySimpleQueryStringQuery <$> arbitrary
            , QueryRangeQuery <$> arbitrary
            , QueryRegexpQuery <$> arbitrary
            , QueryTemplateQueryInline <$> arbitrary
            ]
  -- TODO: Implement shrink
  -- shrink = genericShrink

instance Arbitrary Filter where
  arbitrary =
    Filter <$> arbitrary 
  shrink (Filter q) =
    Filter <$> shrink q

instance Arbitrary ReplicaBounds where
  arbitrary = oneof [ replicasBounded
                    , replicasLowerBounded
                    , pure ReplicasUnbounded
                    ]
    where replicasBounded = do
            Positive a <- arbitrary
            Positive b <- arbitrary
            return (ReplicasBounded a b)
          replicasLowerBounded = do
            Positive a <- arbitrary
            return (ReplicasLowerBounded a)

instance Arbitrary NodeAttrName where
  arbitrary =
        NodeAttrName
      . T.pack
    <$> listOf1 arbitraryAlphaNum


instance Arbitrary NodeAttrFilter where
  arbitrary = do
    n <- arbitrary
    s:ss <- listOf1 (listOf1 arbitraryAlphaNum)
    let ts = T.pack <$> s :| ss
    return (NodeAttrFilter n ts)

instance Arbitrary VersionNumber where
  arbitrary = mk . fmap getPositive . getNonEmpty <$> arbitrary
    where
      mk versions = VersionNumber (Vers.Version versions [])

instance Arbitrary TemplateQueryKeyValuePairs where
  arbitrary = TemplateQueryKeyValuePairs . HM.fromList <$> arbitrary
  shrink (TemplateQueryKeyValuePairs x) = map (TemplateQueryKeyValuePairs . HM.fromList) . shrink $ HM.toList x

<<<<<<< HEAD
makeArbitrary ''IndexName
instance Arbitrary IndexName where arbitrary = arbitraryIndexName
makeArbitrary ''MappingName
instance Arbitrary MappingName where arbitrary = arbitraryMappingName
makeArbitrary ''DocId
instance Arbitrary DocId where arbitrary = arbitraryDocId
makeArbitrary ''Version
instance Arbitrary Version where arbitrary = arbitraryVersion
makeArbitrary ''BuildHash
instance Arbitrary BuildHash where arbitrary = arbitraryBuildHash
makeArbitrary ''IndexAliasRouting
instance Arbitrary IndexAliasRouting where arbitrary = arbitraryIndexAliasRouting
makeArbitrary ''ShardCount
instance Arbitrary ShardCount where arbitrary = arbitraryShardCount
makeArbitrary ''ReplicaCount
instance Arbitrary ReplicaCount where arbitrary = arbitraryReplicaCount
makeArbitrary ''TemplateName
instance Arbitrary TemplateName where arbitrary = arbitraryTemplateName
makeArbitrary ''TemplatePattern
instance Arbitrary TemplatePattern where arbitrary = arbitraryTemplatePattern
makeArbitrary ''QueryString
instance Arbitrary QueryString where arbitrary = arbitraryQueryString
makeArbitrary ''CacheName
instance Arbitrary CacheName where arbitrary = arbitraryCacheName
makeArbitrary ''CacheKey
instance Arbitrary CacheKey where arbitrary = arbitraryCacheKey
makeArbitrary ''Existence
instance Arbitrary Existence where arbitrary = arbitraryExistence
makeArbitrary ''CutoffFrequency
instance Arbitrary CutoffFrequency where arbitrary = arbitraryCutoffFrequency
makeArbitrary ''Analyzer
instance Arbitrary Analyzer where arbitrary = arbitraryAnalyzer
makeArbitrary ''MaxExpansions
instance Arbitrary MaxExpansions where arbitrary = arbitraryMaxExpansions
makeArbitrary ''Lenient
instance Arbitrary Lenient where arbitrary = arbitraryLenient
makeArbitrary ''Tiebreaker
instance Arbitrary Tiebreaker where arbitrary = arbitraryTiebreaker
makeArbitrary ''Boost
instance Arbitrary Boost where arbitrary = arbitraryBoost
makeArbitrary ''BoostTerms
instance Arbitrary BoostTerms where arbitrary = arbitraryBoostTerms
makeArbitrary ''MinimumMatch
instance Arbitrary MinimumMatch where arbitrary = arbitraryMinimumMatch
makeArbitrary ''DisableCoord
instance Arbitrary DisableCoord where arbitrary = arbitraryDisableCoord
makeArbitrary ''IgnoreTermFrequency
instance Arbitrary IgnoreTermFrequency where arbitrary = arbitraryIgnoreTermFrequency
makeArbitrary ''MinimumTermFrequency
instance Arbitrary MinimumTermFrequency where arbitrary = arbitraryMinimumTermFrequency
makeArbitrary ''MaxQueryTerms
instance Arbitrary MaxQueryTerms where arbitrary = arbitraryMaxQueryTerms
makeArbitrary ''Fuzziness
instance Arbitrary Fuzziness where arbitrary = arbitraryFuzziness
makeArbitrary ''PrefixLength
instance Arbitrary PrefixLength where arbitrary = arbitraryPrefixLength
makeArbitrary ''TypeName
instance Arbitrary TypeName where arbitrary = arbitraryTypeName
makeArbitrary ''PercentMatch
instance Arbitrary PercentMatch where arbitrary = arbitraryPercentMatch
makeArbitrary ''StopWord
instance Arbitrary StopWord where arbitrary = arbitraryStopWord
makeArbitrary ''QueryPath
instance Arbitrary QueryPath where arbitrary = arbitraryQueryPath
makeArbitrary ''AllowLeadingWildcard
instance Arbitrary AllowLeadingWildcard where arbitrary = arbitraryAllowLeadingWildcard
makeArbitrary ''LowercaseExpanded
instance Arbitrary LowercaseExpanded where arbitrary = arbitraryLowercaseExpanded
makeArbitrary ''EnablePositionIncrements
instance Arbitrary EnablePositionIncrements where arbitrary = arbitraryEnablePositionIncrements
makeArbitrary ''AnalyzeWildcard
instance Arbitrary AnalyzeWildcard where arbitrary = arbitraryAnalyzeWildcard
makeArbitrary ''GeneratePhraseQueries
instance Arbitrary GeneratePhraseQueries where arbitrary = arbitraryGeneratePhraseQueries
makeArbitrary ''Locale
instance Arbitrary Locale where arbitrary = arbitraryLocale
makeArbitrary ''MaxWordLength
instance Arbitrary MaxWordLength where arbitrary = arbitraryMaxWordLength
makeArbitrary ''MinWordLength
instance Arbitrary MinWordLength where arbitrary = arbitraryMinWordLength
makeArbitrary ''PhraseSlop
instance Arbitrary PhraseSlop where arbitrary = arbitraryPhraseSlop
makeArbitrary ''MinDocFrequency
instance Arbitrary MinDocFrequency where arbitrary = arbitraryMinDocFrequency
makeArbitrary ''MaxDocFrequency
instance Arbitrary MaxDocFrequency where arbitrary = arbitraryMaxDocFrequency
makeArbitrary ''Regexp
instance Arbitrary Regexp where arbitrary = arbitraryRegexp
makeArbitrary ''SimpleQueryStringQuery
instance Arbitrary SimpleQueryStringQuery where arbitrary = arbitrarySimpleQueryStringQuery
makeArbitrary ''FieldOrFields
instance Arbitrary FieldOrFields where arbitrary = arbitraryFieldOrFields
makeArbitrary ''SimpleQueryFlag
instance Arbitrary SimpleQueryFlag where arbitrary = arbitrarySimpleQueryFlag
makeArbitrary ''RegexpQuery
instance Arbitrary RegexpQuery where arbitrary = arbitraryRegexpQuery
makeArbitrary ''QueryStringQuery
instance Arbitrary QueryStringQuery where arbitrary = arbitraryQueryStringQuery
makeArbitrary ''RangeQuery
instance Arbitrary RangeQuery where arbitrary = arbitraryRangeQuery
makeArbitrary ''RangeValue
instance Arbitrary RangeValue where arbitrary = arbitraryRangeValue
makeArbitrary ''PrefixQuery
instance Arbitrary PrefixQuery where arbitrary = arbitraryPrefixQuery
makeArbitrary ''NestedQuery
instance Arbitrary NestedQuery where arbitrary = arbitraryNestedQuery
makeArbitrary ''MoreLikeThisFieldQuery
instance Arbitrary MoreLikeThisFieldQuery where arbitrary = arbitraryMoreLikeThisFieldQuery
makeArbitrary ''MoreLikeThisQuery
instance Arbitrary MoreLikeThisQuery where arbitrary = arbitraryMoreLikeThisQuery
makeArbitrary ''IndicesQuery
instance Arbitrary IndicesQuery where arbitrary = arbitraryIndicesQuery
makeArbitrary ''HasParentQuery
instance Arbitrary HasParentQuery where arbitrary = arbitraryHasParentQuery
makeArbitrary ''HasChildQuery
instance Arbitrary HasChildQuery where arbitrary = arbitraryHasChildQuery
makeArbitrary ''FuzzyQuery
instance Arbitrary FuzzyQuery where arbitrary = arbitraryFuzzyQuery
makeArbitrary ''FuzzyLikeFieldQuery
instance Arbitrary FuzzyLikeFieldQuery where arbitrary = arbitraryFuzzyLikeFieldQuery
makeArbitrary ''FuzzyLikeThisQuery
instance Arbitrary FuzzyLikeThisQuery where arbitrary = arbitraryFuzzyLikeThisQuery
makeArbitrary ''DisMaxQuery
instance Arbitrary DisMaxQuery where arbitrary = arbitraryDisMaxQuery
makeArbitrary ''CommonTermsQuery
instance Arbitrary CommonTermsQuery where arbitrary = arbitraryCommonTermsQuery
makeArbitrary ''DistanceRange
instance Arbitrary DistanceRange where arbitrary = arbitraryDistanceRange
makeArbitrary ''MultiMatchQuery
instance Arbitrary MultiMatchQuery where arbitrary = arbitraryMultiMatchQuery
makeArbitrary ''LessThanD
instance Arbitrary LessThanD where arbitrary = arbitraryLessThanD
makeArbitrary ''LessThanEqD
instance Arbitrary LessThanEqD where arbitrary = arbitraryLessThanEqD
makeArbitrary ''GreaterThanD
instance Arbitrary GreaterThanD where arbitrary = arbitraryGreaterThanD
makeArbitrary ''GreaterThanEqD
instance Arbitrary GreaterThanEqD where arbitrary = arbitraryGreaterThanEqD
makeArbitrary ''LessThan
instance Arbitrary LessThan where arbitrary = arbitraryLessThan
makeArbitrary ''LessThanEq
instance Arbitrary LessThanEq where arbitrary = arbitraryLessThanEq
makeArbitrary ''GreaterThan
instance Arbitrary GreaterThan where arbitrary = arbitraryGreaterThan
makeArbitrary ''GreaterThanEq
instance Arbitrary GreaterThanEq where arbitrary = arbitraryGreaterThanEq
makeArbitrary ''GeoPoint
instance Arbitrary GeoPoint where arbitrary = arbitraryGeoPoint
makeArbitrary ''NullValue
instance Arbitrary NullValue where arbitrary = arbitraryNullValue
makeArbitrary ''MinimumMatchHighLow
instance Arbitrary MinimumMatchHighLow where arbitrary = arbitraryMinimumMatchHighLow
makeArbitrary ''CommonMinimumMatch
instance Arbitrary CommonMinimumMatch where arbitrary = arbitraryCommonMinimumMatch
makeArbitrary ''BoostingQuery
instance Arbitrary BoostingQuery where arbitrary = arbitraryBoostingQuery
makeArbitrary ''BoolQuery
instance Arbitrary BoolQuery where arbitrary = arbitraryBoolQuery
makeArbitrary ''MatchQuery
instance Arbitrary MatchQuery where arbitrary = arbitraryMatchQuery
makeArbitrary ''MultiMatchQueryType
instance Arbitrary MultiMatchQueryType where arbitrary = arbitraryMultiMatchQueryType
makeArbitrary ''BooleanOperator
instance Arbitrary BooleanOperator where arbitrary = arbitraryBooleanOperator
makeArbitrary ''ZeroTermsQuery
instance Arbitrary ZeroTermsQuery where arbitrary = arbitraryZeroTermsQuery
makeArbitrary ''MatchQueryType
instance Arbitrary MatchQueryType where arbitrary = arbitraryMatchQueryType
makeArbitrary ''SearchAliasRouting
instance Arbitrary SearchAliasRouting where arbitrary = arbitrarySearchAliasRouting
makeArbitrary ''ScoreType
instance Arbitrary ScoreType where arbitrary = arbitraryScoreType
makeArbitrary ''Distance
instance Arbitrary Distance where arbitrary = arbitraryDistance
makeArbitrary ''DistanceUnit
instance Arbitrary DistanceUnit where arbitrary = arbitraryDistanceUnit
makeArbitrary ''DistanceType
instance Arbitrary DistanceType where arbitrary = arbitraryDistanceType
makeArbitrary ''OptimizeBbox
instance Arbitrary OptimizeBbox where arbitrary = arbitraryOptimizeBbox
makeArbitrary ''GeoBoundingBoxConstraint
instance Arbitrary GeoBoundingBoxConstraint where arbitrary = arbitraryGeoBoundingBoxConstraint
makeArbitrary ''GeoFilterType
instance Arbitrary GeoFilterType where arbitrary = arbitraryGeoFilterType
makeArbitrary ''GeoBoundingBox
instance Arbitrary GeoBoundingBox where arbitrary = arbitraryGeoBoundingBox
makeArbitrary ''LatLon
instance Arbitrary LatLon where arbitrary = arbitraryLatLon
makeArbitrary ''RangeExecution
instance Arbitrary RangeExecution where arbitrary = arbitraryRangeExecution
makeArbitrary ''RegexpFlag
instance Arbitrary RegexpFlag where arbitrary = arbitraryRegexpFlag
makeArbitrary ''BoolMatch
instance Arbitrary BoolMatch where arbitrary = arbitraryBoolMatch
makeArbitrary ''Term
instance Arbitrary Term where arbitrary = arbitraryTerm
makeArbitrary ''IndexSettings
instance Arbitrary IndexSettings where arbitrary = arbitraryIndexSettings
makeArbitrary ''TokenChar
instance Arbitrary TokenChar where arbitrary = arbitraryTokenChar
makeArbitrary ''Ngram
instance Arbitrary Ngram where arbitrary = arbitraryNgram
makeArbitrary ''TokenizerDefinition
instance Arbitrary TokenizerDefinition where arbitrary = arbitraryTokenizerDefinition
makeArbitrary ''AnalyzerDefinition
instance Arbitrary AnalyzerDefinition where arbitrary = arbitraryAnalyzerDefinition
makeArbitrary ''Analysis
instance Arbitrary Analysis where arbitrary = arbitraryAnalysis
makeArbitrary ''Tokenizer
instance Arbitrary Tokenizer where arbitrary = arbitraryTokenizer
makeArbitrary ''UpdatableIndexSetting
instance Arbitrary UpdatableIndexSetting where
  arbitrary = arbitraryUpdatableIndexSetting
makeArbitrary ''Compression
instance Arbitrary Compression where arbitrary = arbitraryCompression
makeArbitrary ''Bytes
instance Arbitrary Bytes where arbitrary = arbitraryBytes
makeArbitrary ''AllocationPolicy
instance Arbitrary AllocationPolicy where arbitrary = arbitraryAllocationPolicy
makeArbitrary ''InitialShardCount
instance Arbitrary InitialShardCount where arbitrary = arbitraryInitialShardCount
makeArbitrary ''FSType
instance Arbitrary FSType where arbitrary = arbitraryFSType
makeArbitrary ''CompoundFormat
instance Arbitrary CompoundFormat where arbitrary = arbitraryCompoundFormat
makeArbitrary ''FsSnapshotRepo
instance Arbitrary FsSnapshotRepo where arbitrary = arbitraryFsSnapshotRepo
makeArbitrary ''SnapshotRepoName
instance Arbitrary SnapshotRepoName where arbitrary = arbitrarySnapshotRepoName
makeArbitrary ''TemplateQueryInline
instance Arbitrary TemplateQueryInline where arbitrary = arbitraryTemplateQueryInline
makeArbitrary ''DirectGeneratorSuggestModeTypes
instance Arbitrary DirectGeneratorSuggestModeTypes where arbitrary = arbitraryDirectGeneratorSuggestModeTypes
makeArbitrary ''DirectGenerators
instance Arbitrary DirectGenerators where arbitrary = arbitraryDirectGenerators
makeArbitrary ''PhraseSuggesterCollate
instance Arbitrary PhraseSuggesterCollate where arbitrary = arbitraryPhraseSuggesterCollate
makeArbitrary ''PhraseSuggesterHighlighter
instance Arbitrary PhraseSuggesterHighlighter where arbitrary = arbitraryPhraseSuggesterHighlighter
makeArbitrary ''Size
instance Arbitrary Size where arbitrary = arbitrarySize
makeArbitrary ''PhraseSuggester
instance Arbitrary PhraseSuggester where arbitrary = arbitraryPhraseSuggester
makeArbitrary ''SuggestType
instance Arbitrary SuggestType where arbitrary = arbitrarySuggestType
makeArbitrary ''Suggest
instance Arbitrary Suggest where arbitrary = arbitrarySuggest

makeArbitrary ''FunctionScoreQuery
instance Arbitrary FunctionScoreQuery where arbitrary = arbitraryFunctionScoreQuery

makeArbitrary ''FunctionScoreFunction
instance Arbitrary FunctionScoreFunction where arbitrary = arbitraryFunctionScoreFunction
makeArbitrary ''FunctionScoreFunctions
instance Arbitrary FunctionScoreFunctions where arbitrary = arbitraryFunctionScoreFunctions
makeArbitrary ''ComponentFunctionScoreFunction
instance Arbitrary ComponentFunctionScoreFunction where arbitrary = arbitraryComponentFunctionScoreFunction
makeArbitrary ''Script
instance Arbitrary Script where arbitrary = arbitraryScript
makeArbitrary ''ScriptLanguage
instance Arbitrary ScriptLanguage where arbitrary = arbitraryScriptLanguage
makeArbitrary ''ScriptInline
instance Arbitrary ScriptInline where arbitrary = arbitraryScriptInline
makeArbitrary ''ScriptId
instance Arbitrary ScriptId where arbitrary = arbitraryScriptId
makeArbitrary ''ScoreMode
instance Arbitrary ScoreMode where arbitrary = arbitraryScoreMode
makeArbitrary ''BoostMode
instance Arbitrary BoostMode where arbitrary = arbitraryBoostMode
makeArbitrary ''Seed
instance Arbitrary Seed where arbitrary = arbitrarySeed
makeArbitrary ''FieldValueFactor
instance Arbitrary FieldValueFactor where arbitrary = arbitraryFieldValueFactor
makeArbitrary ''Weight
instance Arbitrary Weight where arbitrary = arbitraryWeight
makeArbitrary ''Factor
instance Arbitrary Factor where arbitrary = arbitraryFactor
makeArbitrary ''FactorMissingFieldValue
instance Arbitrary FactorMissingFieldValue where arbitrary = arbitraryFactorMissingFieldValue
makeArbitrary ''FactorModifier
instance Arbitrary FactorModifier where arbitrary = arbitraryFactorModifier

newtype UpdatableIndexSetting' =
  UpdatableIndexSetting' UpdatableIndexSetting
  deriving (Show, Eq, ToJSON, FromJSON, ApproxEq, Typeable)
=======
instance Arbitrary IndexName where arbitrary = sopArbitrary; shrink = genericShrink
instance Arbitrary MappingName where arbitrary = sopArbitrary; shrink = genericShrink
instance Arbitrary DocId where arbitrary = sopArbitrary; shrink = genericShrink
instance Arbitrary Version where arbitrary = sopArbitrary; shrink = genericShrink
instance Arbitrary BuildHash where arbitrary = sopArbitrary; shrink = genericShrink
instance Arbitrary IndexAliasRouting where arbitrary = sopArbitrary; shrink = genericShrink
instance Arbitrary ShardCount where arbitrary = sopArbitrary; shrink = genericShrink
instance Arbitrary ReplicaCount where arbitrary = sopArbitrary; shrink = genericShrink
instance Arbitrary TemplateName where arbitrary = sopArbitrary; shrink = genericShrink
instance Arbitrary TemplatePattern where arbitrary = sopArbitrary; shrink = genericShrink
instance Arbitrary QueryString where arbitrary = sopArbitrary; shrink = genericShrink
instance Arbitrary CacheName where arbitrary = sopArbitrary; shrink = genericShrink
instance Arbitrary CacheKey where arbitrary = sopArbitrary; shrink = genericShrink
instance Arbitrary Existence where arbitrary = sopArbitrary; shrink = genericShrink
instance Arbitrary CutoffFrequency where arbitrary = sopArbitrary; shrink = genericShrink
instance Arbitrary Analyzer where arbitrary = sopArbitrary; shrink = genericShrink
instance Arbitrary MaxExpansions where arbitrary = sopArbitrary; shrink = genericShrink
instance Arbitrary Lenient where arbitrary = sopArbitrary; shrink = genericShrink
instance Arbitrary Tiebreaker where arbitrary = sopArbitrary; shrink = genericShrink
instance Arbitrary Boost where arbitrary = sopArbitrary; shrink = genericShrink
instance Arbitrary BoostTerms where arbitrary = sopArbitrary; shrink = genericShrink
instance Arbitrary MinimumMatch where arbitrary = sopArbitrary; shrink = genericShrink
instance Arbitrary DisableCoord where arbitrary = sopArbitrary; shrink = genericShrink
instance Arbitrary IgnoreTermFrequency where arbitrary = sopArbitrary; shrink = genericShrink
instance Arbitrary MinimumTermFrequency where arbitrary = sopArbitrary; shrink = genericShrink
instance Arbitrary MaxQueryTerms where arbitrary = sopArbitrary; shrink = genericShrink
instance Arbitrary Fuzziness where arbitrary = sopArbitrary; shrink = genericShrink
instance Arbitrary PrefixLength where arbitrary = sopArbitrary; shrink = genericShrink
instance Arbitrary TypeName where arbitrary = sopArbitrary; shrink = genericShrink
instance Arbitrary PercentMatch where arbitrary = sopArbitrary; shrink = genericShrink
instance Arbitrary StopWord where arbitrary = sopArbitrary; shrink = genericShrink
instance Arbitrary QueryPath where arbitrary = sopArbitrary; shrink = genericShrink
instance Arbitrary AllowLeadingWildcard where arbitrary = sopArbitrary; shrink = genericShrink
instance Arbitrary LowercaseExpanded where arbitrary = sopArbitrary; shrink = genericShrink
instance Arbitrary EnablePositionIncrements where arbitrary = sopArbitrary; shrink = genericShrink
instance Arbitrary AnalyzeWildcard where arbitrary = sopArbitrary; shrink = genericShrink
instance Arbitrary GeneratePhraseQueries where arbitrary = sopArbitrary; shrink = genericShrink
instance Arbitrary Locale where arbitrary = sopArbitrary; shrink = genericShrink
instance Arbitrary MaxWordLength where arbitrary = sopArbitrary; shrink = genericShrink
instance Arbitrary MinWordLength where arbitrary = sopArbitrary; shrink = genericShrink
instance Arbitrary PhraseSlop where arbitrary = sopArbitrary; shrink = genericShrink
instance Arbitrary MinDocFrequency where arbitrary = sopArbitrary; shrink = genericShrink
instance Arbitrary MaxDocFrequency where arbitrary = sopArbitrary; shrink = genericShrink
instance Arbitrary Regexp where arbitrary = sopArbitrary; shrink = genericShrink
instance Arbitrary SimpleQueryStringQuery where arbitrary = sopArbitrary; shrink = genericShrink
instance Arbitrary FieldOrFields where arbitrary = sopArbitrary; shrink = genericShrink
instance Arbitrary SimpleQueryFlag where arbitrary = sopArbitrary; shrink = genericShrink
instance Arbitrary RegexpQuery where arbitrary = sopArbitrary; shrink = genericShrink
instance Arbitrary QueryStringQuery where arbitrary = sopArbitrary; shrink = genericShrink
instance Arbitrary RangeQuery where arbitrary = sopArbitrary; shrink = genericShrink
instance Arbitrary RangeValue where arbitrary = sopArbitrary; shrink = genericShrink
instance Arbitrary PrefixQuery where arbitrary = sopArbitrary; shrink = genericShrink
instance Arbitrary NestedQuery where arbitrary = sopArbitrary; shrink = genericShrink
instance Arbitrary MoreLikeThisFieldQuery where arbitrary = sopArbitrary; shrink = genericShrink
instance Arbitrary MoreLikeThisQuery where arbitrary = sopArbitrary; shrink = genericShrink
instance Arbitrary IndicesQuery where arbitrary = sopArbitrary; shrink = genericShrink
instance Arbitrary HasParentQuery where arbitrary = sopArbitrary; shrink = genericShrink
instance Arbitrary HasChildQuery where arbitrary = sopArbitrary; shrink = genericShrink
instance Arbitrary FuzzyQuery where arbitrary = sopArbitrary; shrink = genericShrink
instance Arbitrary FuzzyLikeFieldQuery where arbitrary = sopArbitrary; shrink = genericShrink
instance Arbitrary FuzzyLikeThisQuery where arbitrary = sopArbitrary; shrink = genericShrink
instance Arbitrary DisMaxQuery where arbitrary = sopArbitrary; shrink = genericShrink
instance Arbitrary CommonTermsQuery where arbitrary = sopArbitrary; shrink = genericShrink
instance Arbitrary DistanceRange where arbitrary = sopArbitrary; shrink = genericShrink
instance Arbitrary MultiMatchQuery where arbitrary = sopArbitrary; shrink = genericShrink
instance Arbitrary LessThanD where arbitrary = sopArbitrary; shrink = genericShrink
instance Arbitrary LessThanEqD where arbitrary = sopArbitrary; shrink = genericShrink
instance Arbitrary GreaterThanD where arbitrary = sopArbitrary; shrink = genericShrink
instance Arbitrary GreaterThanEqD where arbitrary = sopArbitrary; shrink = genericShrink
instance Arbitrary LessThan where arbitrary = sopArbitrary; shrink = genericShrink
instance Arbitrary LessThanEq where arbitrary = sopArbitrary; shrink = genericShrink
instance Arbitrary GreaterThan where arbitrary = sopArbitrary; shrink = genericShrink
instance Arbitrary GreaterThanEq where arbitrary = sopArbitrary; shrink = genericShrink
instance Arbitrary GeoPoint where arbitrary = sopArbitrary; shrink = genericShrink
instance Arbitrary NullValue where arbitrary = sopArbitrary; shrink = genericShrink
instance Arbitrary MinimumMatchHighLow where arbitrary = sopArbitrary; shrink = genericShrink
instance Arbitrary CommonMinimumMatch where arbitrary = sopArbitrary; shrink = genericShrink
instance Arbitrary BoostingQuery where arbitrary = sopArbitrary; shrink = genericShrink
instance Arbitrary BoolQuery where arbitrary = sopArbitrary; shrink = genericShrink
instance Arbitrary MatchQuery where arbitrary = sopArbitrary; shrink = genericShrink
instance Arbitrary MultiMatchQueryType where arbitrary = sopArbitrary; shrink = genericShrink
instance Arbitrary BooleanOperator where arbitrary = sopArbitrary; shrink = genericShrink
instance Arbitrary ZeroTermsQuery where arbitrary = sopArbitrary; shrink = genericShrink
instance Arbitrary MatchQueryType where arbitrary = sopArbitrary; shrink = genericShrink
instance Arbitrary SearchAliasRouting where arbitrary = sopArbitrary; shrink = genericShrink
instance Arbitrary ScoreType where arbitrary = sopArbitrary; shrink = genericShrink
instance Arbitrary Distance where arbitrary = sopArbitrary; shrink = genericShrink
instance Arbitrary DistanceUnit where arbitrary = sopArbitrary; shrink = genericShrink
instance Arbitrary DistanceType where arbitrary = sopArbitrary; shrink = genericShrink
instance Arbitrary OptimizeBbox where arbitrary = sopArbitrary; shrink = genericShrink
instance Arbitrary GeoBoundingBoxConstraint where arbitrary = sopArbitrary; shrink = genericShrink
instance Arbitrary GeoFilterType where arbitrary = sopArbitrary; shrink = genericShrink
instance Arbitrary GeoBoundingBox where arbitrary = sopArbitrary; shrink = genericShrink
instance Arbitrary LatLon where arbitrary = sopArbitrary; shrink = genericShrink
instance Arbitrary RangeExecution where arbitrary = sopArbitrary; shrink = genericShrink
instance Arbitrary RegexpFlag where arbitrary = sopArbitrary; shrink = genericShrink
instance Arbitrary BoolMatch where arbitrary = sopArbitrary; shrink = genericShrink
instance Arbitrary Term where arbitrary = sopArbitrary; shrink = genericShrink
instance Arbitrary IndexSettings where arbitrary = sopArbitrary; shrink = genericShrink
instance Arbitrary TokenChar where arbitrary = sopArbitrary; shrink = genericShrink
instance Arbitrary Ngram where arbitrary = sopArbitrary; shrink = genericShrink
instance Arbitrary TokenizerDefinition where arbitrary = sopArbitrary; shrink = genericShrink
instance Arbitrary AnalyzerDefinition where arbitrary = sopArbitrary; shrink = genericShrink
instance Arbitrary TokenFilterDefinition where arbitrary = sopArbitrary; shrink = genericShrink
instance Arbitrary Shingle where arbitrary = sopArbitrary; shrink = genericShrink
instance Arbitrary Language where arbitrary = sopArbitrary; shrink = genericShrink
instance Arbitrary Analysis where arbitrary = sopArbitrary; shrink = genericShrink
instance Arbitrary Tokenizer where arbitrary = sopArbitrary; shrink = genericShrink
instance Arbitrary TokenFilter where arbitrary = sopArbitrary; shrink = genericShrink
instance Arbitrary UpdatableIndexSetting where arbitrary = sopArbitrary; shrink = genericShrink
instance Arbitrary Compression where arbitrary = sopArbitrary; shrink = genericShrink
instance Arbitrary Bytes where arbitrary = sopArbitrary; shrink = genericShrink
instance Arbitrary AllocationPolicy where arbitrary = sopArbitrary; shrink = genericShrink
instance Arbitrary InitialShardCount where arbitrary = sopArbitrary; shrink = genericShrink
instance Arbitrary FSType where arbitrary = sopArbitrary; shrink = genericShrink
instance Arbitrary CompoundFormat where arbitrary = sopArbitrary; shrink = genericShrink
instance Arbitrary FsSnapshotRepo where arbitrary = sopArbitrary; shrink = genericShrink
instance Arbitrary SnapshotRepoName where arbitrary = sopArbitrary; shrink = genericShrink
instance Arbitrary TemplateQueryInline where arbitrary = sopArbitrary; shrink = genericShrink
instance Arbitrary PhraseSuggesterCollate where arbitrary = sopArbitrary; shrink = genericShrink
instance Arbitrary PhraseSuggesterHighlighter where arbitrary = sopArbitrary; shrink = genericShrink
instance Arbitrary Size where arbitrary = sopArbitrary; shrink = genericShrink
instance Arbitrary PhraseSuggester where arbitrary = sopArbitrary; shrink = genericShrink
instance Arbitrary SuggestType where arbitrary = sopArbitrary; shrink = genericShrink
instance Arbitrary Suggest where arbitrary = sopArbitrary; shrink = genericShrink
instance Arbitrary DirectGenerators where arbitrary = sopArbitrary; shrink = genericShrink
instance Arbitrary DirectGeneratorSuggestModeTypes where arbitrary = sopArbitrary; shrink = genericShrink

newtype UpdatableIndexSetting' = UpdatableIndexSetting' UpdatableIndexSetting
                               deriving (Show, Eq, ToJSON, FromJSON, ApproxEq, Typeable)
>>>>>>> 5291b3a9

instance Arbitrary UpdatableIndexSetting' where
  arbitrary = do
    settings <- arbitrary
    return $ UpdatableIndexSetting' $ case settings of
      RoutingAllocationInclude xs ->
        RoutingAllocationInclude (dropDuplicateAttrNames xs)
      RoutingAllocationExclude xs ->
        RoutingAllocationExclude (dropDuplicateAttrNames xs)
      RoutingAllocationRequire xs ->
        RoutingAllocationRequire (dropDuplicateAttrNames xs)
      x -> x
    where
<<<<<<< HEAD
      dropDuplicateAttrNames =
        NE.fromList . L.nubBy sameAttrName . NE.toList
      sameAttrName a b =
        nodeAttrFilterName a == nodeAttrFilterName b

-- | Due to the way nodeattrfilters get serialized here, they may come
-- out in a different order, but they are morally equivalent
instance ApproxEq UpdatableIndexSetting where
  RoutingAllocationInclude a =~ RoutingAllocationInclude b =
    NE.sort a =~ NE.sort b
  RoutingAllocationExclude a =~ RoutingAllocationExclude b =
    NE.sort a =~ NE.sort b
  RoutingAllocationRequire a =~ RoutingAllocationRequire b =
    NE.sort a =~ NE.sort b
  a =~ b = a == b
  showApproxEq (RoutingAllocationInclude xs) = show (RoutingAllocationInclude (NE.sort xs))
  showApproxEq (RoutingAllocationExclude xs) = show (RoutingAllocationExclude (NE.sort xs))
  showApproxEq (RoutingAllocationRequire xs) = show (RoutingAllocationRequire (NE.sort xs))
  showApproxEq x = show x
=======
      dropDuplicateAttrNames = NE.fromList . L.nubBy sameAttrName . NE.toList
      sameAttrName a b = nodeAttrFilterName a == nodeAttrFilterName b
  shrink (UpdatableIndexSetting' x) = map UpdatableIndexSetting' (genericShrink x)
>>>>>>> 5291b3a9

main :: IO ()
main = hspec $ do

  describe "index create/delete API" $ do
    it "creates and then deletes the requested index" $ withTestEnv $ do
      -- priming state.
      _ <- deleteExampleIndex
      resp <- createExampleIndex
      deleteResp <- deleteExampleIndex
      liftIO $ do
        validateStatus resp 200
        validateStatus deleteResp 200

  describe "error parsing"  $ do
    it "can parse EsErrors for < 2.0" $ when' (atmost es16) $ withTestEnv $ do
      res <- getDocument (IndexName "bogus") (MappingName "also_bogus") (DocId "bogus_as_well")
      let errorResp = eitherDecode (responseBody res)
      liftIO (errorResp `shouldBe` Right (EsError 404 "IndexMissingException[[bogus] missing]"))

    it "can parse EsErrors for >= 2.0" $ when' (atleast es20) $ withTestEnv $ do
      res <- getDocument (IndexName "bogus") (MappingName "also_bogus") (DocId "bogus_as_well")
      let errorResp = eitherDecode (responseBody res)
      liftIO (errorResp `shouldBe` Right (EsError 404 "no such index"))

  describe "document API" $ do
    it "indexes, updates, gets, and then deletes the generated document" $ withTestEnv $ do
      _ <- insertData
      _ <- updateData
      docInserted <- getDocument testIndex testMapping (DocId "1")
      let newTweet = eitherDecode
                     (responseBody docInserted) :: Either String (EsResult Tweet)
      liftIO $ (fmap getSource newTweet `shouldBe` Right (Just patchedTweet))

    it "indexes, gets, and then deletes the generated document with a DocId containing a space" $ withTestEnv $ do
      _ <- insertWithSpaceInId
      docInserted <- getDocument testIndex testMapping (DocId "Hello World")
      let newTweet = eitherDecode
                     (responseBody docInserted) :: Either String (EsResult Tweet)
      liftIO $ (fmap getSource newTweet `shouldBe` Right (Just exampleTweet))

    it "produces a parseable result when looking up a bogus document" $ withTestEnv $ do
      doc <- getDocument testIndex testMapping  (DocId "bogus")
      let noTweet = eitherDecode
                    (responseBody doc) :: Either String (EsResult Tweet)
      liftIO $ fmap foundResult noTweet `shouldBe` Right Nothing

    it "can use optimistic concurrency control" $ withTestEnv $ do
      let ev = ExternalDocVersion minBound
      let cfg = defaultIndexDocumentSettings { idsVersionControl = ExternalGT ev }
      resetIndex
      res <- insertData' cfg
      liftIO $ isCreated res `shouldBe` True
      res' <- insertData' cfg
      liftIO $ isVersionConflict res' `shouldBe` True

    it "indexes two documents in a parent/child relationship and checks that the child exists" $ withTestEnv $ do
      resetIndex
      _ <- putMapping testIndex (MappingName "child") ChildMapping
      _ <- putMapping testIndex (MappingName "parent") ParentMapping
      _ <- indexDocument testIndex (MappingName "parent") defaultIndexDocumentSettings exampleTweet (DocId "1")
      let parent = (Just . DocumentParent . DocId) "1"
          ids = IndexDocumentSettings NoVersionControl parent
      _ <- indexDocument testIndex (MappingName "child") ids otherTweet (DocId "2")
      _ <- refreshIndex testIndex
      exists <- documentExists testIndex (MappingName "child") parent (DocId "2")
      liftIO $ exists `shouldBe` True

  describe "template API" $ do
    it "can create a template" $ withTestEnv $ do
      let idxTpl = IndexTemplate (TemplatePattern "tweet-*") (Just (IndexSettings (ShardCount 1) (ReplicaCount 1))) [toJSON TweetMapping]
      resp <- putTemplate idxTpl (TemplateName "tweet-tpl")
      liftIO $ validateStatus resp 200

    it "can detect if a template exists" $ withTestEnv $ do
      exists <- templateExists (TemplateName "tweet-tpl")
      liftIO $ exists `shouldBe` True

    it "can delete a template" $ withTestEnv $ do
      resp <- deleteTemplate (TemplateName "tweet-tpl")
      liftIO $ validateStatus resp 200

    it "can detect if a template doesn't exist" $ withTestEnv $ do
      exists <- templateExists (TemplateName "tweet-tpl")
      liftIO $ exists `shouldBe` False

  describe "bulk API" $ do
    it "inserts all documents we request" $ withTestEnv $ do
      _ <- insertData
      let firstTest = BulkTest "blah"
      let secondTest = BulkTest "bloo"
      let thirdTest = BulkTest "graffle"
      let fourthTest = BulkTest "garabadoo"
      let fifthTest = BulkTest "serenity"
      let firstDoc = BulkIndex testIndex
                     testMapping (DocId "2") (toJSON firstTest)
      let secondDoc = BulkCreate testIndex
                     testMapping (DocId "3") (toJSON secondTest)
      let thirdDoc = BulkCreateEncoding testIndex
                     testMapping (DocId "4") (toEncoding thirdTest)
      let fourthDoc = BulkIndexAuto testIndex
                      testMapping (toJSON fourthTest)
      let fifthDoc = BulkIndexEncodingAuto testIndex
                     testMapping (toEncoding fifthTest)
      let stream = V.fromList [firstDoc, secondDoc, thirdDoc, fourthDoc, fifthDoc]
      _ <- bulk stream
      -- liftIO $ pPrint bulkResp
      _ <- refreshIndex testIndex
      -- liftIO $ pPrint refreshResp
      fDoc <- getDocument testIndex testMapping (DocId "2")
      sDoc <- getDocument testIndex testMapping (DocId "3")
      tDoc <- getDocument testIndex testMapping (DocId "4")
      -- note that we cannot query for fourthDoc and fifthDoc since we
      -- do not know their autogenerated ids.
      let maybeFirst =
            eitherDecode
            $ responseBody fDoc
              :: Either String (EsResult BulkTest)
      let maybeSecond =
            eitherDecode
            $ responseBody sDoc
            :: Either String (EsResult BulkTest)
      let maybeThird =
            eitherDecode
            $ responseBody tDoc
            :: Either String (EsResult BulkTest)
      -- liftIO $ pPrint [maybeFirst, maybeSecond, maybeThird]
      liftIO $ do
        fmap getSource maybeFirst `shouldBe` Right (Just firstTest)
        fmap getSource maybeSecond `shouldBe` Right (Just secondTest)
        fmap getSource maybeThird `shouldBe` Right (Just thirdTest)
      -- Since we can't get the docs by doc id, we check for their existence in
      -- a match all query.
      let query = MatchAllQuery Nothing
      let search = mkSearch (Just query) Nothing
      resp <- searchByIndex testIndex search
      parsed <- parseEsResponse resp :: BH IO (Either EsError (SearchResult Value))
      case parsed of
        Left e ->
          liftIO $ expectationFailure ("Expected a script-transformed result but got: " <> show e)
        (Right sr) -> do
          liftIO $
            hitsTotal (searchHits sr) `shouldBe` 6
          let nameList :: [Text]
              nameList =
                (hits (searchHits sr))
                ^.. traverse
                  . to hitSource
                  . _Just
                  . LMA.key "name"
                  . _String
          liftIO $
            nameList
            `shouldBe` ["blah","bloo","graffle","garabadoo","serenity"]


  describe "query API" $ do
    it "returns document for term query and identity filter" $ withTestEnv $ do
      _ <- insertData
      let query = TermQuery (Term "user" "bitemyapp") Nothing
      let filter = Filter $ MatchAllQuery Nothing
      let search = mkSearch (Just query) (Just filter)
      myTweet <- searchTweet search
      liftIO $
        myTweet `shouldBe` Right exampleTweet

    it "handles constant score queries" $ withTestEnv $ do
      _ <- insertData
      let query = TermsQuery "user" ("bitemyapp" :| [])
      let cfQuery = ConstantScoreQuery query (Boost 1.0)
      let filter = Filter $ MatchAllQuery Nothing
      let search = mkSearch (Just cfQuery) (Just filter)
      myTweet <- searchTweet search
      liftIO $
        myTweet `shouldBe` Right exampleTweet

    it "returns document for terms query and identity filter" $ withTestEnv $ do
      _ <- insertData
      let query = TermsQuery "user" ("bitemyapp" :| [])
      let filter = Filter $ MatchAllQuery Nothing
      let search = mkSearch (Just query) (Just filter)
      myTweet <- searchTweet search
      liftIO $
        myTweet `shouldBe` Right exampleTweet

    it "returns document for match query" $ withTestEnv $ do
      _ <- insertData
      let query = QueryMatchQuery $ mkMatchQuery (FieldName "user") (QueryString "bitemyapp")
      let search = mkSearch (Just query) Nothing
      myTweet <- searchTweet search
      liftIO $
        myTweet `shouldBe` Right exampleTweet

    it "returns document for multi-match query" $ withTestEnv $ do
      _ <- insertData
      let flds = [FieldName "user", FieldName "message"]
      let query = QueryMultiMatchQuery $ mkMultiMatchQuery flds (QueryString "bitemyapp")
      let search = mkSearch (Just query) Nothing
      myTweet <- searchTweet search
      liftIO $
        myTweet `shouldBe` Right exampleTweet

    it "returns document for multi-match query with a custom tiebreaker" $ withTestEnv $ do
      _ <- insertData
      let tiebreaker = Just $ Tiebreaker 0.3
          flds = [FieldName "user", FieldName "message"]
          multiQuery' = mkMultiMatchQuery flds (QueryString "bitemyapp")
          query =  QueryMultiMatchQuery $ multiQuery' { multiMatchQueryTiebreaker = tiebreaker }
          search = mkSearch (Just query) Nothing
      myTweet <- searchTweet search
      liftIO $
        myTweet `shouldBe` Right exampleTweet

    it "returns document for bool query" $ withTestEnv $ do
      _ <- insertData
      let innerQuery = QueryMatchQuery $
                       mkMatchQuery (FieldName "user") (QueryString "bitemyapp")
      let query = QueryBoolQuery $
                  mkBoolQuery [innerQuery] [] [] []
      let search = mkSearch (Just query) Nothing
      myTweet <- searchTweet search
      liftIO $
        myTweet `shouldBe` Right exampleTweet

    it "returns document for boosting query" $ withTestEnv $ do
      _ <- insertData
      let posQuery = QueryMatchQuery $ mkMatchQuery (FieldName "user") (QueryString "bitemyapp")
      let negQuery = QueryMatchQuery $ mkMatchQuery (FieldName "user") (QueryString "notmyapp")
      let query = QueryBoostingQuery $ BoostingQuery posQuery negQuery (Boost 0.2)
      let search = mkSearch (Just query) Nothing
      myTweet <- searchTweet search
      liftIO $
        myTweet `shouldBe` Right exampleTweet

    it "returns document for common terms query" $ withTestEnv $ do
      _ <- insertData
      let query = QueryCommonTermsQuery $
                  CommonTermsQuery (FieldName "user")
                  (QueryString "bitemyapp")
                  (CutoffFrequency 0.0001)
                  Or Or Nothing Nothing Nothing Nothing
      let search = mkSearch (Just query) Nothing
      myTweet <- searchTweet search
      liftIO $
        myTweet `shouldBe` Right exampleTweet

    it "returns document for for inline template query" $ withTestEnv $ do
      _ <- insertData
      let innerQuery = QueryMatchQuery $
                         mkMatchQuery (FieldName "{{userKey}}")
                                      (QueryString "{{bitemyappKey}}")
          templateParams = TemplateQueryKeyValuePairs $ HM.fromList
                            [ ("userKey", "user")
                            , ("bitemyappKey", "bitemyapp")
                            ]
          templateQuery = QueryTemplateQueryInline $
                            TemplateQueryInline innerQuery templateParams
          search = mkSearch (Just templateQuery) Nothing
      myTweet <- searchTweet search
      liftIO $ myTweet `shouldBe` Right exampleTweet


  describe "sorting" $ do
    it "returns documents in the right order" $ withTestEnv $ do
      _ <- insertData
      _ <- insertOther
      let sortSpec = DefaultSortSpec $ mkSort (FieldName "age") Ascending
      let search = Search Nothing
                   Nothing (Just [sortSpec]) Nothing Nothing
                   False (From 0) (Size 10) SearchTypeQueryThenFetch Nothing Nothing
                   Nothing Nothing
      result <- searchTweets search
      let myTweet = grabFirst result
      liftIO $
        myTweet `shouldBe` Right otherTweet

  describe "Aggregation API" $ do
    it "returns term aggregation results" $ withTestEnv $ do
      _ <- insertData
      let terms = TermsAgg $ mkTermsAggregation "user"
      let search = mkAggregateSearch Nothing $ mkAggregations "users" terms
      searchExpectAggs search
      searchValidBucketAgg search "users" toTerms

    it "return sub-aggregation results" $ withTestEnv $ do
      _ <- insertData
      let subaggs = mkAggregations "age_agg" . TermsAgg $ mkTermsAggregation "age"
          agg = TermsAgg $ (mkTermsAggregation "user") { termAggs = Just subaggs}
          search = mkAggregateSearch Nothing $ mkAggregations "users" agg
      reply <- searchByIndex testIndex search
      let result = decode (responseBody reply) :: Maybe (SearchResult Tweet)
          usersAggResults = result >>= aggregations >>= toTerms "users"
          subAggResults = usersAggResults >>= (listToMaybe . buckets) >>= termsAggs >>= toTerms "age_agg"
          subAddResultsExists = isJust subAggResults
      liftIO $ (subAddResultsExists) `shouldBe` True

    it "returns cardinality aggregation results" $ withTestEnv $ do
      _ <- insertData
      let cardinality = CardinalityAgg $ mkCardinalityAggregation $ FieldName "user"
      let search = mkAggregateSearch Nothing $ mkAggregations "users" cardinality
      let search' = search { Database.V5.Bloodhound.from = From 0, size = Size 0 }
      searchExpectAggs search'
      let docCountPair k n = (k, object ["value" .= Number n])
      res <- searchTweets search'
      liftIO $
        fmap aggregations res `shouldBe` Right (Just (M.fromList [ docCountPair "users" 1]))

    it "returns stats aggregation results" $ withTestEnv $ do
      _ <- insertData
      let stats = StatsAgg $ mkStatsAggregation $ FieldName "age"
      let search = mkAggregateSearch Nothing $ mkAggregations "users" stats
      let search' = search { Database.V5.Bloodhound.from = From 0, size = Size 0 }
      searchExpectAggs search'
      let statsAggRes k n = (k, object [ "max" .= Number n
                                       , "avg" .= Number n
                                       , "count" .= Number 1
                                       , "min" .= Number n
                                       , "sum" .= Number n])
      res <- searchTweets search'
      liftIO $
        fmap aggregations res `shouldBe` Right (Just (M.fromList [ statsAggRes "users" 10000]))

    it "can give collection hint parameters to term aggregations" $ when' (atleast es13) $ withTestEnv $ do
      _ <- insertData
      let terms = TermsAgg $ (mkTermsAggregation "user") { termCollectMode = Just BreadthFirst }
      let search = mkAggregateSearch Nothing $ mkAggregations "users" terms
      searchExpectAggs search
      searchValidBucketAgg search "users" toTerms

    -- One of these fails with 1.7.3
    it "can give execution hint parameters to term aggregations" $ when' (atmost es11) $ withTestEnv $ do
      _ <- insertData
      searchTermsAggHint [Map, Ordinals]

    it "can give execution hint parameters to term aggregations" $ when' (is es12) $ withTestEnv $ do
      _ <- insertData
      searchTermsAggHint [GlobalOrdinals, GlobalOrdinalsHash, GlobalOrdinalsLowCardinality, Map, Ordinals]

    it "can give execution hint parameters to term aggregations" $ when' (atleast es12) $ withTestEnv $ do
      _ <- insertData
      searchTermsAggHint [GlobalOrdinals, GlobalOrdinalsHash, GlobalOrdinalsLowCardinality, Map]
    -- One of the above.

    it "can execute value_count aggregations" $ withTestEnv $ do
      _ <- insertData
      _ <- insertOther
      let ags = mkAggregations "user_count" (ValueCountAgg (FieldValueCount (FieldName "user"))) <>
                mkAggregations "bogus_count" (ValueCountAgg (FieldValueCount (FieldName "bogus")))
      let search = mkAggregateSearch Nothing ags
      let docCountPair k n = (k, object ["value" .= Number n])
      res <- searchTweets search
      liftIO $
        fmap aggregations res `shouldBe` Right (Just (M.fromList [ docCountPair "user_count" 2
                                                                 , docCountPair "bogus_count" 0
                                                                 ]))

    it "can execute date_range aggregations" $ withTestEnv $ do
      let now = fromGregorian 2015 3 14
      let ltAMonthAgo = UTCTime (fromGregorian 2015 3 1) 0
      let ltAWeekAgo = UTCTime (fromGregorian 2015 3 10) 0
      let oldDoc = exampleTweet { postDate = ltAMonthAgo }
      let newDoc = exampleTweet { postDate = ltAWeekAgo }
      _ <- indexDocument testIndex testMapping defaultIndexDocumentSettings oldDoc (DocId "1")
      _ <- indexDocument testIndex testMapping defaultIndexDocumentSettings newDoc (DocId "2")
      _ <- refreshIndex testIndex
      let thisMonth = DateRangeFrom (DateMathExpr (DMDate now) [SubtractTime 1 DMMonth])
      let thisWeek = DateRangeFrom (DateMathExpr (DMDate now) [SubtractTime 1 DMWeek])
      let agg = DateRangeAggregation (FieldName "postDate") Nothing (thisMonth :| [thisWeek])
      let ags = mkAggregations "date_ranges" (DateRangeAgg agg)
      let search = mkAggregateSearch Nothing ags
      res <- searchTweets search
      liftIO $ hitsTotal . searchHits <$> res `shouldBe` Right 2
      let bucks = do magrs <- fmapL show (aggregations <$> res)
                     agrs <- note "no aggregations returned" magrs
                     rawBucks <- note "no date_ranges aggregation" $ M.lookup "date_ranges" agrs
                     parseEither parseJSON rawBucks
      let fromMonthT = UTCTime (fromGregorian 2015 2 14) 0
      let fromWeekT = UTCTime (fromGregorian 2015 3 7) 0
      liftIO $ buckets <$> bucks `shouldBe` Right [ DateRangeResult "2015-02-14T00:00:00.000Z-*"
                                                                    (Just fromMonthT)
                                                                    (Just "2015-02-14T00:00:00.000Z")
                                                                    Nothing
                                                                    Nothing
                                                                    2
                                                                    Nothing
                                                  , DateRangeResult "2015-03-07T00:00:00.000Z-*"
                                                                    (Just fromWeekT)
                                                                    (Just "2015-03-07T00:00:00.000Z")
                                                                    Nothing
                                                                    Nothing
                                                                    1
                                                                    Nothing
                                     ]

    it "returns date histogram aggregation results" $ withTestEnv $ do
      _ <- insertData
      let histogram = DateHistogramAgg $ mkDateHistogram (FieldName "postDate") Minute
      let search = mkAggregateSearch Nothing (mkAggregations "byDate" histogram)
      searchExpectAggs search
      searchValidBucketAgg search "byDate" toDateHistogram

    it "can execute missing aggregations" $ withTestEnv $ do
      _ <- insertData
      _ <- insertExtra
      let ags = mkAggregations "missing_agg" (MissingAgg (MissingAggregation "extra"))
      let search = mkAggregateSearch Nothing ags
      let docCountPair k n = (k, object ["doc_count" .= Number n])
      res <- searchTweets search
      liftIO $
        fmap aggregations res `shouldBe` Right (Just (M.fromList [docCountPair "missing_agg" 1]))

  describe "Highlights API" $ do

    it "returns highlight from query when there should be one" $ withTestEnv $ do
      _ <- insertData
      _ <- insertOther
      let query = QueryMatchQuery $ mkMatchQuery (FieldName "message") (QueryString "haskell")
      let testHighlight = Highlights Nothing [FieldHighlight (FieldName "message") Nothing]

      let search = mkHighlightSearch (Just query) testHighlight
      myHighlight <- searchTweetHighlight search
      liftIO $
        myHighlight `shouldBe` Right (Just (M.fromList [("message",["Use <em>haskell</em>!"])]))

    it "doesn't return highlight from a query when it shouldn't" $ withTestEnv $ do
      _ <- insertData
      _ <- insertOther
      let query = QueryMatchQuery $ mkMatchQuery (FieldName "message") (QueryString "haskell")
      let testHighlight = Highlights Nothing [FieldHighlight (FieldName "user") Nothing]

      let search = mkHighlightSearch (Just query) testHighlight
      myHighlight <- searchTweetHighlight search
      liftIO $
        myHighlight `shouldBe` Right Nothing

  describe "Source filtering" $ do

    it "doesn't include source when sources are disabled" $ withTestEnv $ do
      searchExpectSource
        NoSource
        (Left (EsError 500 "Source was missing"))

    it "includes a source" $ withTestEnv $ do
      searchExpectSource
        (SourcePatterns (PopPattern (Pattern "message")))
        (Right (Object (HM.fromList [("message", String "Use haskell!")])))

    it "includes sources" $ withTestEnv $ do
      searchExpectSource
        (SourcePatterns (PopPatterns [Pattern "user", Pattern "message"]))
        (Right (Object (HM.fromList [("user",String "bitemyapp"),("message", String "Use haskell!")])))

    it "includes source patterns" $ withTestEnv $ do
      searchExpectSource
        (SourcePatterns (PopPattern (Pattern "*ge")))
        (Right (Object (HM.fromList [("age", Number 10000),("message", String "Use haskell!")])))

    it "excludes source patterns" $ withTestEnv $ do
      searchExpectSource
        (SourceIncludeExclude (Include [])
        (Exclude [Pattern "l*", Pattern "*ge", Pattern "postDate", Pattern "extra"]))
        (Right (Object (HM.fromList [("user",String "bitemyapp")])))

  describe "ToJSON RegexpFlags" $ do
    it "generates the correct JSON for AllRegexpFlags" $
      toJSON AllRegexpFlags `shouldBe` String "ALL"

    it "generates the correct JSON for NoRegexpFlags" $
      toJSON NoRegexpFlags `shouldBe` String "NONE"

    it "generates the correct JSON for SomeRegexpFlags" $
      let flags = AnyString :| [ Automaton
                               , Complement
                               , Empty
                               , Intersection
                               , Interval ]
      in toJSON (SomeRegexpFlags flags) `shouldBe` String "ANYSTRING|AUTOMATON|COMPLEMENT|EMPTY|INTERSECTION|INTERVAL"

    prop "removes duplicates from flags" $ \(flags :: RegexpFlags) ->
      let String str = toJSON flags
          flagStrs   = T.splitOn "|" str
      in noDuplicates flagStrs

  describe "omitNulls" $ do
    it "checks that omitNulls drops list elements when it should" $
       let dropped = omitNulls $ [ "test1" .= (toJSON ([] :: [Int]))
                                 , "test2" .= (toJSON ("some value" :: Text))]
       in dropped `shouldBe` Object (HM.fromList [("test2", String "some value")])

    it "checks that omitNulls doesn't drop list elements when it shouldn't" $
       let notDropped = omitNulls $ [ "test1" .= (toJSON ([1] :: [Int]))
                                    , "test2" .= (toJSON ("some value" :: Text))]
       in notDropped `shouldBe` Object (HM.fromList [ ("test1", Array (V.fromList [Number 1.0]))
                                                 , ("test2", String "some value")])
    it "checks that omitNulls drops non list elements when it should" $
       let dropped = omitNulls $ [ "test1" .= (toJSON Null)
                                 , "test2" .= (toJSON ("some value" :: Text))]
       in dropped `shouldBe` Object (HM.fromList [("test2", String "some value")])
    it "checks that omitNulls doesn't drop non list elements when it shouldn't" $
       let notDropped = omitNulls $ [ "test1" .= (toJSON (1 :: Int))
                                    , "test2" .= (toJSON ("some value" :: Text))]
       in notDropped `shouldBe` Object (HM.fromList [ ("test1", Number 1.0)
                                                   , ("test2", String "some value")])
  describe "Monoid (SearchHits a)" $ do
    prop "abides the monoid laws" $ eq $
      prop_Monoid (T :: T (SearchHits ()))

  describe "mkDocVersion" $ do
    prop "can never construct an out of range docVersion" $ \i ->
      let res = mkDocVersion i
      in case res of
        Nothing -> property True
        Just dv -> (dv >= minBound) .&&.
                   (dv <= maxBound) .&&.
                   docVersionNumber dv === i

  describe "FsSnapshotRepo" $ do
    prop "SnapshotRepo laws" $ \fsr ->
      fromGSnapshotRepo (toGSnapshotRepo fsr) === Right (fsr :: FsSnapshotRepo)

  describe "snapshot repos" $ do
    it "always parses all snapshot repos API" $ when' canSnapshot $ withTestEnv $ do
      res <- getSnapshotRepos AllSnapshotRepos
      liftIO $ case res of
        Left e -> expectationFailure ("Expected a right but got Left " <> show e)
        Right _ -> return ()

    it "finds an existing list of repos" $ when' canSnapshot $ withTestEnv $ do
      let r1n = SnapshotRepoName "bloodhound-repo1"
      let r2n = SnapshotRepoName "bloodhound-repo2"
      withSnapshotRepo r1n $ \r1 ->
        withSnapshotRepo r2n $ \r2 -> do
          repos <- getSnapshotRepos (SnapshotRepoList (ExactRepo r1n :| [ExactRepo r2n]))
          liftIO $ case repos of
            Right xs -> do
              let srt = L.sortBy (comparing gSnapshotRepoName)
              srt xs `shouldBe` srt [r1, r2]
            Left e -> expectationFailure (show e)

    it "creates and updates with updateSnapshotRepo" $ when' canSnapshot $ withTestEnv $ do
      let r1n = SnapshotRepoName "bloodhound-repo1"
      withSnapshotRepo r1n $ \r1 -> do
        let Just (String dir) = HM.lookup "location" (gSnapshotRepoSettingsObject (gSnapshotRepoSettings r1))
        let noCompression = FsSnapshotRepo r1n (T.unpack dir) False Nothing Nothing Nothing
        resp <- updateSnapshotRepo defaultSnapshotRepoUpdateSettings noCompression
        liftIO (validateStatus resp 200)
        Right [roundtrippedNoCompression] <- getSnapshotRepos (SnapshotRepoList (ExactRepo r1n :| []))
        liftIO (roundtrippedNoCompression `shouldBe` toGSnapshotRepo noCompression)

    -- verify came around in 1.4 it seems
    it "can verify existing repos" $ when' canSnapshot $ when' (atleast es14) $ withTestEnv $ do
      let r1n = SnapshotRepoName "bloodhound-repo1"
      withSnapshotRepo r1n $ \_ -> do
        res <- verifySnapshotRepo r1n
        liftIO $ case res of
          Right (SnapshotVerification vs)
            | null vs -> expectationFailure "Expected nonempty set of verifying nodes"
            | otherwise -> return ()
          Left e -> expectationFailure (show e)

  describe "snapshots" $ do
    it "always parses all snapshots API" $ when' canSnapshot $ withTestEnv $ do
      let r1n = SnapshotRepoName "bloodhound-repo1"
      withSnapshotRepo r1n $ \_ -> do
        res <- getSnapshots r1n AllSnapshots
        liftIO $ case res of
          Left e -> expectationFailure ("Expected a right but got Left " <> show e)
          Right _ -> return ()

    it "can parse a snapshot that it created" $ when' canSnapshot $ withTestEnv $ do
      let r1n = SnapshotRepoName "bloodhound-repo1"
      withSnapshotRepo r1n $ \_ -> do
        let s1n = SnapshotName "example-snapshot"
        withSnapshot r1n s1n $ do
          res <- getSnapshots r1n (SnapshotList (ExactSnap s1n :| []))
          liftIO $ case res of
            Right [snap]
              | snapInfoState snap == SnapshotSuccess &&
                snapInfoName snap == s1n -> return ()
              | otherwise -> expectationFailure (show snap)
            Right [] -> expectationFailure "There were no snapshots"
            Right snaps -> expectationFailure ("Expected 1 snapshot but got" <> show (length snaps))
            Left e -> expectationFailure (show e)

  describe "snapshot restore" $ do
    it "can restore a snapshot that we create" $ when' canSnapshot $ withTestEnv $ do
      let r1n = SnapshotRepoName "bloodhound-repo1"
      withSnapshotRepo r1n $ \_ -> do
        let s1n = SnapshotName "example-snapshot"
        withSnapshot r1n s1n $ do
          let settings = defaultSnapshotRestoreSettings { snapRestoreWaitForCompletion = True }
          -- have to close an index to restore it
          resp1 <- closeIndex testIndex
          liftIO (validateStatus resp1 200)
          resp2 <- restoreSnapshot r1n s1n settings
          liftIO (validateStatus resp2 200)

    it "can restore and rename" $ when' canSnapshot $ withTestEnv $ do
      let r1n = SnapshotRepoName "bloodhound-repo1"
      withSnapshotRepo r1n $ \_ -> do
        let s1n = SnapshotName "example-snapshot"
        withSnapshot r1n s1n $ do
          let pat = RestoreRenamePattern "bloodhound-tests-twitter-(\\d+)"
          let replace = RRTLit "restored-" :| [RRSubWholeMatch]
          let expectedIndex = IndexName "restored-bloodhound-tests-twitter-1"
          oldEnoughForOverrides <- liftIO (atleast es15)
          let overrides = RestoreIndexSettings { restoreOverrideReplicas = Just (ReplicaCount 0) }
          let settings = defaultSnapshotRestoreSettings { snapRestoreWaitForCompletion = True
                                                        , snapRestoreRenamePattern = Just pat
                                                        , snapRestoreRenameReplacement = Just replace
                                                        , snapRestoreIndexSettingsOverrides = if oldEnoughForOverrides
                                                                                              then Just overrides
                                                                                              else Nothing
                                                        }
          -- have to close an index to restore it
          let go = do
                resp <- restoreSnapshot r1n s1n settings
                liftIO (validateStatus resp 200)
                exists <- indexExists expectedIndex
                liftIO (exists `shouldBe` True)
          go `finally` deleteIndex expectedIndex

  describe "getNodesInfo" $ do
     it "fetches the responding node when LocalNode is used" $ withTestEnv $ do
       res <- getNodesInfo LocalNode
       liftIO $ case res of
         -- This is really just a smoke test for response
         -- parsing. Node info is so variable, there's not much I can
         -- assert here.
         Right NodesInfo {..} -> length nodesInfo `shouldBe` 1
         Left e -> expectationFailure ("Expected NodesInfo but got " <> show e)

  describe "getNodesStats" $ do
     it "fetches the responding node when LocalNode is used" $ withTestEnv $ do
       res <- getNodesStats LocalNode
       liftIO $ case res of
         -- This is really just a smoke test for response
         -- parsing. Node stats is so variable, there's not much I can
         -- assert here.
         Right NodesStats {..} -> length nodesStats `shouldBe` 1
         Left e -> expectationFailure ("Expected NodesStats but got " <> show e)

  describe "Enum DocVersion" $ do
    it "follows the laws of Enum, Bounded" $ do
      evaluate (succ maxBound :: DocVersion) `shouldThrow` anyErrorCall
      evaluate (pred minBound :: DocVersion) `shouldThrow` anyErrorCall
      evaluate (toEnum 0 :: DocVersion) `shouldThrow` anyErrorCall
      evaluate (toEnum 9200000000000000001 :: DocVersion) `shouldThrow` anyErrorCall
      enumFrom (pred maxBound :: DocVersion) `shouldBe` [pred maxBound, maxBound]
      enumFrom (pred maxBound :: DocVersion) `shouldBe` [pred maxBound, maxBound]
      enumFromThen minBound (pred maxBound :: DocVersion) `shouldBe` [minBound, pred maxBound]

  describe "scan&scroll API" $ do
    it "returns documents using the scan&scroll API" $ withTestEnv $ do
      _ <- insertData
      _ <- insertOther
      let search = (mkSearch (Just $ MatchAllQuery Nothing) Nothing) { size = (Size 1) }
      regular_search <- searchTweet search
      scan_search' <- scanSearch testIndex testMapping search :: BH IO [Hit Tweet]
      let scan_search = map hitSource scan_search'
      liftIO $
        regular_search `shouldBe` Right exampleTweet -- Check that the size restrtiction is being honored
      liftIO $
        scan_search `shouldMatchList` [Just exampleTweet, Just otherTweet]

  describe "index aliases" $ do
    let aname = IndexAliasName (IndexName "bloodhound-tests-twitter-1-alias")
    let alias = IndexAlias (testIndex) aname
    let create = IndexAliasCreate Nothing Nothing
    let action = AddAlias alias create
    it "handles the simple case of aliasing an existing index" $ do
      withTestEnv $ do
        resetIndex
        resp <- updateIndexAliases (action :| [])
        liftIO $ validateStatus resp 200
      let cleanup = withTestEnv (updateIndexAliases (RemoveAlias alias :| []))
      (do aliases <- withTestEnv getIndexAliases
          let expected = IndexAliasSummary alias create
          case aliases of
            Right (IndexAliasesSummary summs) ->
              L.find ((== alias) . indexAliasSummaryAlias) summs `shouldBe` Just expected
            Left e -> expectationFailure ("Expected an IndexAliasesSummary but got " <> show e)) `finally` cleanup
    it "allows alias deletion" $ do
      aliases <- withTestEnv $ do
        resetIndex
        resp <- updateIndexAliases (action :| [])
        liftIO $ validateStatus resp 200
        _ <- deleteIndexAlias aname
        getIndexAliases
      -- let expected = IndexAliasSummary alias create
      case aliases of
        Right (IndexAliasesSummary summs) ->
          L.find ( (== aname)
                   . indexAlias
                   . indexAliasSummaryAlias
                 ) summs
          `shouldBe` Nothing
        Left e -> expectationFailure ("Expected an IndexAliasesSummary but got " <> show e)

  describe "Index Listing" $ do
    it "returns a list of index names" $ withTestEnv $ do
      _ <- createExampleIndex
      ixns <- listIndices
      liftIO (ixns `shouldContain` [testIndex])

  describe "Index Settings" $ do
    it "persists settings" $ withTestEnv $ do
      _ <- deleteExampleIndex
      _ <- createExampleIndex
      let updates = BlocksWrite False :| []
      updateResp <- updateIndexSettings updates testIndex
      liftIO $ validateStatus updateResp 200
      getResp <- getIndexSettings testIndex
      liftIO $
        getResp `shouldBe` Right (IndexSettingsSummary
                                    testIndex
                                    (IndexSettings (ShardCount 1) (ReplicaCount 0))
                                    (NE.toList updates))

    it "allows total fields to be set" $ when' (atleast es50) $ withTestEnv $ do
      _ <- deleteExampleIndex
      _ <- createExampleIndex
      let updates = MappingTotalFieldsLimit 2500 :| []
      updateResp <- updateIndexSettings updates testIndex
      liftIO $ validateStatus updateResp 200
      getResp <- getIndexSettings testIndex
      liftIO $
        getResp `shouldBe` Right (IndexSettingsSummary
                                    testIndex
                                    (IndexSettings (ShardCount 1) (ReplicaCount 0))
                                    (NE.toList updates))

    it "accepts customer analyzers" $ when' (atleast es50) $ withTestEnv $ do
      _ <- deleteExampleIndex
      let analysis = Analysis
            (M.singleton "ex_analyzer"
              ( AnalyzerDefinition
                (Just (Tokenizer "ex_tokenizer"))
                (map TokenFilter
                  [ "ex_filter_lowercase","ex_filter_uppercase","ex_filter_apostrophe"
                  , "ex_filter_reverse","ex_filter_snowball"
                  , "ex_filter_shingle"
                  ]
                )
              )
            )
            (M.singleton "ex_tokenizer"
              ( TokenizerDefinitionNgram
                ( Ngram 3 4 [TokenLetter,TokenDigit])
              )
            )
            (M.fromList
              [ ("ex_filter_lowercase",TokenFilterDefinitionLowercase (Just Greek))
              , ("ex_filter_uppercase",TokenFilterDefinitionUppercase Nothing)
              , ("ex_filter_apostrophe",TokenFilterDefinitionApostrophe)
              , ("ex_filter_reverse",TokenFilterDefinitionReverse)
              , ("ex_filter_snowball",TokenFilterDefinitionSnowball English)
              , ("ex_filter_shingle",TokenFilterDefinitionShingle (Shingle 3 3 True False " " "_"))
              ]
            )
          updates = [AnalysisSetting analysis]
      createResp <- createIndexWith (updates ++ [NumberOfReplicas (ReplicaCount 0)]) 1 testIndex
      liftIO $ validateStatus createResp 200
      getResp <- getIndexSettings testIndex
      liftIO $
        getResp `shouldBe` Right (IndexSettingsSummary
                                    testIndex
                                    (IndexSettings (ShardCount 1) (ReplicaCount 0))
                                    updates
                                 )

    it "accepts default compression codec" $ when' (atleast es50) $ withTestEnv $ do
      _ <- deleteExampleIndex
      let updates = [CompressionSetting CompressionDefault]
      createResp <- createIndexWith (updates ++ [NumberOfReplicas (ReplicaCount 0)]) 1 testIndex
      liftIO $ validateStatus createResp 200
      getResp <- getIndexSettings testIndex
      liftIO $ getResp `shouldBe` Right
        (IndexSettingsSummary testIndex (IndexSettings (ShardCount 1) (ReplicaCount 0)) updates)

    it "accepts best compression codec" $ when' (atleast es50) $ withTestEnv $ do
      _ <- deleteExampleIndex
      let updates = [CompressionSetting CompressionBest]
      createResp <- createIndexWith (updates ++ [NumberOfReplicas (ReplicaCount 0)]) 1 testIndex
      liftIO $ validateStatus createResp 200
      getResp <- getIndexSettings testIndex
      liftIO $ getResp `shouldBe` Right
        (IndexSettingsSummary testIndex (IndexSettings (ShardCount 1) (ReplicaCount 0)) updates)


  describe "Index Optimization" $ do
    it "returns a successful response upon completion" $ withTestEnv $ do
      _ <- createExampleIndex
      resp <- forceMergeIndex (IndexList (testIndex :| [])) defaultForceMergeIndexSettings
      liftIO $ validateStatus resp 200

  describe "Suggest" $ do
    it "returns a search suggestion using the phrase suggester" $ withTestEnv $ do
      _ <- insertData
      let query = QueryMatchNoneQuery
          phraseSuggester = mkPhraseSuggester (FieldName "message")
          namedSuggester = Suggest "Use haskel" "suggest_name" (SuggestTypePhraseSuggester phraseSuggester)
          search' = mkSearch (Just query) Nothing
          search = search' { suggestBody = Just namedSuggester }
          expectedText = Just "use haskell"
      resp <- searchByIndex testIndex search
      parsed <- parseEsResponse resp :: BH IO (Either EsError (SearchResult Tweet))
      case parsed of
        Left e -> liftIO $ expectationFailure ("Expected an search suggestion but got " <> show e)
        Right sr -> liftIO $ (suggestOptionsText . head . suggestResponseOptions . head . nsrResponses  <$> suggest sr) `shouldBe` expectedText

  describe "Script" $ do
    it "returns a transformed document based on the script field" $ withTestEnv $ do
      _ <- insertData
      let query = MatchAllQuery Nothing
          sfv = toJSON $
            Script
            (Just (ScriptLanguage "painless"))
            (Just (ScriptInline "doc['age'].value * 2"))
            Nothing
            Nothing
          sf = ScriptFields $
            HM.fromList [("test1", sfv)]
          search' = mkSearch (Just query) Nothing
          search = search' { scriptFields = Just sf }
      resp <- searchByIndex testIndex search
      parsed <- parseEsResponse resp :: BH IO (Either EsError (SearchResult Value))
      case parsed of
        Left e ->
          liftIO $ expectationFailure ("Expected a script-transformed result but got: " <> show e)
        Right sr -> do
          let Just results =
                hitFields (head (hits (searchHits sr)))
          liftIO $ results `shouldBe` (HitFields (M.fromList [("test1", [Number 20000.0])]))

  describe "Exact isomorphism JSON instances" $ do
    propJSON (Proxy :: Proxy Version)
    propJSON (Proxy :: Proxy IndexName)
    propJSON (Proxy :: Proxy MappingName)
    propJSON (Proxy :: Proxy DocId)
    propJSON (Proxy :: Proxy IndexAliasRouting)
    propJSON (Proxy :: Proxy RoutingValue)
    propJSON (Proxy :: Proxy ShardCount)
    propJSON (Proxy :: Proxy ReplicaCount)
    propJSON (Proxy :: Proxy TemplateName)
    propJSON (Proxy :: Proxy TemplatePattern)
    propJSON (Proxy :: Proxy QueryString)
    propJSON (Proxy :: Proxy FieldName)
    propJSON (Proxy :: Proxy Script)
    propJSON (Proxy :: Proxy ScriptLanguage)
    propJSON (Proxy :: Proxy ScriptInline)
    propJSON (Proxy :: Proxy ScriptId)
    propJSON (Proxy :: Proxy ScriptParams)
    propJSON (Proxy :: Proxy CacheName)
    propJSON (Proxy :: Proxy CacheKey)
    propJSON (Proxy :: Proxy Existence)
    propJSON (Proxy :: Proxy CutoffFrequency)
    propJSON (Proxy :: Proxy Analyzer)
    propJSON (Proxy :: Proxy MaxExpansions)
    propJSON (Proxy :: Proxy Lenient)
    propJSON (Proxy :: Proxy Tiebreaker)
    propJSON (Proxy :: Proxy Boost)
    propJSON (Proxy :: Proxy BoostTerms)
    propJSON (Proxy :: Proxy MinimumMatch)
    propJSON (Proxy :: Proxy DisableCoord)
    propJSON (Proxy :: Proxy IgnoreTermFrequency)
    propJSON (Proxy :: Proxy MinimumTermFrequency)
    propJSON (Proxy :: Proxy MaxQueryTerms)
    propJSON (Proxy :: Proxy Fuzziness)
    propJSON (Proxy :: Proxy PrefixLength)
    propJSON (Proxy :: Proxy TypeName)
    propJSON (Proxy :: Proxy PercentMatch)
    propJSON (Proxy :: Proxy StopWord)
    propJSON (Proxy :: Proxy QueryPath)
    propJSON (Proxy :: Proxy AllowLeadingWildcard)
    propJSON (Proxy :: Proxy LowercaseExpanded)
    propJSON (Proxy :: Proxy EnablePositionIncrements)
    propJSON (Proxy :: Proxy AnalyzeWildcard)
    propJSON (Proxy :: Proxy GeneratePhraseQueries)
    propJSON (Proxy :: Proxy Locale)
    propJSON (Proxy :: Proxy MaxWordLength)
    propJSON (Proxy :: Proxy MinWordLength)
    propJSON (Proxy :: Proxy PhraseSlop)
    propJSON (Proxy :: Proxy MinDocFrequency)
    propJSON (Proxy :: Proxy MaxDocFrequency)
    propJSON (Proxy :: Proxy Filter)
    propJSON (Proxy :: Proxy Query)
    propJSON (Proxy :: Proxy SimpleQueryStringQuery)
    propJSON (Proxy :: Proxy FieldOrFields)
    propJSON (Proxy :: Proxy SimpleQueryFlag)
    propJSON (Proxy :: Proxy RegexpQuery)
    propJSON (Proxy :: Proxy QueryStringQuery)
    propJSON (Proxy :: Proxy RangeQuery)
    propJSON (Proxy :: Proxy PrefixQuery)
    propJSON (Proxy :: Proxy NestedQuery)
    propJSON (Proxy :: Proxy MoreLikeThisFieldQuery)
    propJSON (Proxy :: Proxy MoreLikeThisQuery)
    propJSON (Proxy :: Proxy IndicesQuery)
    propJSON (Proxy :: Proxy HasParentQuery)
    propJSON (Proxy :: Proxy HasChildQuery)
    propJSON (Proxy :: Proxy FuzzyQuery)
    propJSON (Proxy :: Proxy FuzzyLikeFieldQuery)
    propJSON (Proxy :: Proxy FuzzyLikeThisQuery)
    propJSON (Proxy :: Proxy FunctionScoreQuery)
    propJSON (Proxy :: Proxy BoostMode)
    propJSON (Proxy :: Proxy ScoreMode)
    propJSON (Proxy :: Proxy ComponentFunctionScoreFunction)
    propJSON (Proxy :: Proxy FieldValueFactor)
    propJSON (Proxy :: Proxy FactorModifier)
    propJSON (Proxy :: Proxy DisMaxQuery)
    propJSON (Proxy :: Proxy CommonTermsQuery)
    propJSON (Proxy :: Proxy CommonMinimumMatch)
    propJSON (Proxy :: Proxy BoostingQuery)
    propJSON (Proxy :: Proxy BoolQuery)
    propJSON (Proxy :: Proxy MatchQuery)
    propJSON (Proxy :: Proxy MultiMatchQueryType)
    propJSON (Proxy :: Proxy BooleanOperator)
    propJSON (Proxy :: Proxy ZeroTermsQuery)
    propJSON (Proxy :: Proxy MatchQueryType)
    propJSON (Proxy :: Proxy AliasRouting)
    propJSON (Proxy :: Proxy IndexAliasCreate)
    propJSON (Proxy :: Proxy SearchAliasRouting)
    propJSON (Proxy :: Proxy ScoreType)
    propJSON (Proxy :: Proxy Distance)
    propJSON (Proxy :: Proxy DistanceUnit)
    propJSON (Proxy :: Proxy DistanceType)
    propJSON (Proxy :: Proxy OptimizeBbox)
    propJSON (Proxy :: Proxy GeoBoundingBoxConstraint)
    propJSON (Proxy :: Proxy GeoFilterType)
    propJSON (Proxy :: Proxy GeoBoundingBox)
    propJSON (Proxy :: Proxy LatLon)
    propJSON (Proxy :: Proxy RangeExecution)
    prop "RegexpFlags FromJSON/ToJSON roundtrips, removing dups " $ \rfs ->
      let expected = case rfs of
                       SomeRegexpFlags fs -> SomeRegexpFlags (NE.fromList (nub (NE.toList fs)))
                       x -> x
      in parseEither parseJSON (toJSON rfs) === Right expected
    propJSON (Proxy :: Proxy BoolMatch)
    propJSON (Proxy :: Proxy Term)
    propJSON (Proxy :: Proxy MultiMatchQuery)
    propJSON (Proxy :: Proxy IndexSettings)
    propJSON (Proxy :: Proxy CompoundFormat)
    propJSON (Proxy :: Proxy TemplateQueryInline)
    propJSON (Proxy :: Proxy Suggest)
    propJSON (Proxy :: Proxy DirectGenerators)
    propJSON (Proxy :: Proxy DirectGeneratorSuggestModeTypes)

  describe "Approximate isomorphism JSON instances" $ do
    propApproxJSON (Proxy :: Proxy UpdatableIndexSetting')
    propApproxJSON (Proxy :: Proxy ReplicaCount)
    propApproxJSON (Proxy :: Proxy ReplicaBounds)
    propApproxJSON (Proxy :: Proxy Bytes)
    propApproxJSON (Proxy :: Proxy AllocationPolicy)
    propApproxJSON (Proxy :: Proxy InitialShardCount)
    propApproxJSON (Proxy :: Proxy FSType)<|MERGE_RESOLUTION|>--- conflicted
+++ resolved
@@ -721,7 +721,6 @@
   arbitrary = TemplateQueryKeyValuePairs . HM.fromList <$> arbitrary
   shrink (TemplateQueryKeyValuePairs x) = map (TemplateQueryKeyValuePairs . HM.fromList) . shrink $ HM.toList x
 
-<<<<<<< HEAD
 makeArbitrary ''IndexName
 instance Arbitrary IndexName where arbitrary = arbitraryIndexName
 makeArbitrary ''MappingName
@@ -926,6 +925,14 @@
 instance Arbitrary Ngram where arbitrary = arbitraryNgram
 makeArbitrary ''TokenizerDefinition
 instance Arbitrary TokenizerDefinition where arbitrary = arbitraryTokenizerDefinition
+makeArbitrary ''TokenFilter
+instance Arbitrary TokenFilter where arbitrary = arbitraryTokenFilter
+makeArbitrary ''TokenFilterDefinition
+instance Arbitrary TokenFilterDefinition where arbitrary = arbitraryTokenFilterDefinition
+makeArbitrary ''Language
+instance Arbitrary Language where arbitrary = arbitraryLanguage
+makeArbitrary ''Shingle
+instance Arbitrary Shingle where arbitrary = arbitraryShingle
 makeArbitrary ''AnalyzerDefinition
 instance Arbitrary AnalyzerDefinition where arbitrary = arbitraryAnalyzerDefinition
 makeArbitrary ''Analysis
@@ -1007,138 +1014,6 @@
 newtype UpdatableIndexSetting' =
   UpdatableIndexSetting' UpdatableIndexSetting
   deriving (Show, Eq, ToJSON, FromJSON, ApproxEq, Typeable)
-=======
-instance Arbitrary IndexName where arbitrary = sopArbitrary; shrink = genericShrink
-instance Arbitrary MappingName where arbitrary = sopArbitrary; shrink = genericShrink
-instance Arbitrary DocId where arbitrary = sopArbitrary; shrink = genericShrink
-instance Arbitrary Version where arbitrary = sopArbitrary; shrink = genericShrink
-instance Arbitrary BuildHash where arbitrary = sopArbitrary; shrink = genericShrink
-instance Arbitrary IndexAliasRouting where arbitrary = sopArbitrary; shrink = genericShrink
-instance Arbitrary ShardCount where arbitrary = sopArbitrary; shrink = genericShrink
-instance Arbitrary ReplicaCount where arbitrary = sopArbitrary; shrink = genericShrink
-instance Arbitrary TemplateName where arbitrary = sopArbitrary; shrink = genericShrink
-instance Arbitrary TemplatePattern where arbitrary = sopArbitrary; shrink = genericShrink
-instance Arbitrary QueryString where arbitrary = sopArbitrary; shrink = genericShrink
-instance Arbitrary CacheName where arbitrary = sopArbitrary; shrink = genericShrink
-instance Arbitrary CacheKey where arbitrary = sopArbitrary; shrink = genericShrink
-instance Arbitrary Existence where arbitrary = sopArbitrary; shrink = genericShrink
-instance Arbitrary CutoffFrequency where arbitrary = sopArbitrary; shrink = genericShrink
-instance Arbitrary Analyzer where arbitrary = sopArbitrary; shrink = genericShrink
-instance Arbitrary MaxExpansions where arbitrary = sopArbitrary; shrink = genericShrink
-instance Arbitrary Lenient where arbitrary = sopArbitrary; shrink = genericShrink
-instance Arbitrary Tiebreaker where arbitrary = sopArbitrary; shrink = genericShrink
-instance Arbitrary Boost where arbitrary = sopArbitrary; shrink = genericShrink
-instance Arbitrary BoostTerms where arbitrary = sopArbitrary; shrink = genericShrink
-instance Arbitrary MinimumMatch where arbitrary = sopArbitrary; shrink = genericShrink
-instance Arbitrary DisableCoord where arbitrary = sopArbitrary; shrink = genericShrink
-instance Arbitrary IgnoreTermFrequency where arbitrary = sopArbitrary; shrink = genericShrink
-instance Arbitrary MinimumTermFrequency where arbitrary = sopArbitrary; shrink = genericShrink
-instance Arbitrary MaxQueryTerms where arbitrary = sopArbitrary; shrink = genericShrink
-instance Arbitrary Fuzziness where arbitrary = sopArbitrary; shrink = genericShrink
-instance Arbitrary PrefixLength where arbitrary = sopArbitrary; shrink = genericShrink
-instance Arbitrary TypeName where arbitrary = sopArbitrary; shrink = genericShrink
-instance Arbitrary PercentMatch where arbitrary = sopArbitrary; shrink = genericShrink
-instance Arbitrary StopWord where arbitrary = sopArbitrary; shrink = genericShrink
-instance Arbitrary QueryPath where arbitrary = sopArbitrary; shrink = genericShrink
-instance Arbitrary AllowLeadingWildcard where arbitrary = sopArbitrary; shrink = genericShrink
-instance Arbitrary LowercaseExpanded where arbitrary = sopArbitrary; shrink = genericShrink
-instance Arbitrary EnablePositionIncrements where arbitrary = sopArbitrary; shrink = genericShrink
-instance Arbitrary AnalyzeWildcard where arbitrary = sopArbitrary; shrink = genericShrink
-instance Arbitrary GeneratePhraseQueries where arbitrary = sopArbitrary; shrink = genericShrink
-instance Arbitrary Locale where arbitrary = sopArbitrary; shrink = genericShrink
-instance Arbitrary MaxWordLength where arbitrary = sopArbitrary; shrink = genericShrink
-instance Arbitrary MinWordLength where arbitrary = sopArbitrary; shrink = genericShrink
-instance Arbitrary PhraseSlop where arbitrary = sopArbitrary; shrink = genericShrink
-instance Arbitrary MinDocFrequency where arbitrary = sopArbitrary; shrink = genericShrink
-instance Arbitrary MaxDocFrequency where arbitrary = sopArbitrary; shrink = genericShrink
-instance Arbitrary Regexp where arbitrary = sopArbitrary; shrink = genericShrink
-instance Arbitrary SimpleQueryStringQuery where arbitrary = sopArbitrary; shrink = genericShrink
-instance Arbitrary FieldOrFields where arbitrary = sopArbitrary; shrink = genericShrink
-instance Arbitrary SimpleQueryFlag where arbitrary = sopArbitrary; shrink = genericShrink
-instance Arbitrary RegexpQuery where arbitrary = sopArbitrary; shrink = genericShrink
-instance Arbitrary QueryStringQuery where arbitrary = sopArbitrary; shrink = genericShrink
-instance Arbitrary RangeQuery where arbitrary = sopArbitrary; shrink = genericShrink
-instance Arbitrary RangeValue where arbitrary = sopArbitrary; shrink = genericShrink
-instance Arbitrary PrefixQuery where arbitrary = sopArbitrary; shrink = genericShrink
-instance Arbitrary NestedQuery where arbitrary = sopArbitrary; shrink = genericShrink
-instance Arbitrary MoreLikeThisFieldQuery where arbitrary = sopArbitrary; shrink = genericShrink
-instance Arbitrary MoreLikeThisQuery where arbitrary = sopArbitrary; shrink = genericShrink
-instance Arbitrary IndicesQuery where arbitrary = sopArbitrary; shrink = genericShrink
-instance Arbitrary HasParentQuery where arbitrary = sopArbitrary; shrink = genericShrink
-instance Arbitrary HasChildQuery where arbitrary = sopArbitrary; shrink = genericShrink
-instance Arbitrary FuzzyQuery where arbitrary = sopArbitrary; shrink = genericShrink
-instance Arbitrary FuzzyLikeFieldQuery where arbitrary = sopArbitrary; shrink = genericShrink
-instance Arbitrary FuzzyLikeThisQuery where arbitrary = sopArbitrary; shrink = genericShrink
-instance Arbitrary DisMaxQuery where arbitrary = sopArbitrary; shrink = genericShrink
-instance Arbitrary CommonTermsQuery where arbitrary = sopArbitrary; shrink = genericShrink
-instance Arbitrary DistanceRange where arbitrary = sopArbitrary; shrink = genericShrink
-instance Arbitrary MultiMatchQuery where arbitrary = sopArbitrary; shrink = genericShrink
-instance Arbitrary LessThanD where arbitrary = sopArbitrary; shrink = genericShrink
-instance Arbitrary LessThanEqD where arbitrary = sopArbitrary; shrink = genericShrink
-instance Arbitrary GreaterThanD where arbitrary = sopArbitrary; shrink = genericShrink
-instance Arbitrary GreaterThanEqD where arbitrary = sopArbitrary; shrink = genericShrink
-instance Arbitrary LessThan where arbitrary = sopArbitrary; shrink = genericShrink
-instance Arbitrary LessThanEq where arbitrary = sopArbitrary; shrink = genericShrink
-instance Arbitrary GreaterThan where arbitrary = sopArbitrary; shrink = genericShrink
-instance Arbitrary GreaterThanEq where arbitrary = sopArbitrary; shrink = genericShrink
-instance Arbitrary GeoPoint where arbitrary = sopArbitrary; shrink = genericShrink
-instance Arbitrary NullValue where arbitrary = sopArbitrary; shrink = genericShrink
-instance Arbitrary MinimumMatchHighLow where arbitrary = sopArbitrary; shrink = genericShrink
-instance Arbitrary CommonMinimumMatch where arbitrary = sopArbitrary; shrink = genericShrink
-instance Arbitrary BoostingQuery where arbitrary = sopArbitrary; shrink = genericShrink
-instance Arbitrary BoolQuery where arbitrary = sopArbitrary; shrink = genericShrink
-instance Arbitrary MatchQuery where arbitrary = sopArbitrary; shrink = genericShrink
-instance Arbitrary MultiMatchQueryType where arbitrary = sopArbitrary; shrink = genericShrink
-instance Arbitrary BooleanOperator where arbitrary = sopArbitrary; shrink = genericShrink
-instance Arbitrary ZeroTermsQuery where arbitrary = sopArbitrary; shrink = genericShrink
-instance Arbitrary MatchQueryType where arbitrary = sopArbitrary; shrink = genericShrink
-instance Arbitrary SearchAliasRouting where arbitrary = sopArbitrary; shrink = genericShrink
-instance Arbitrary ScoreType where arbitrary = sopArbitrary; shrink = genericShrink
-instance Arbitrary Distance where arbitrary = sopArbitrary; shrink = genericShrink
-instance Arbitrary DistanceUnit where arbitrary = sopArbitrary; shrink = genericShrink
-instance Arbitrary DistanceType where arbitrary = sopArbitrary; shrink = genericShrink
-instance Arbitrary OptimizeBbox where arbitrary = sopArbitrary; shrink = genericShrink
-instance Arbitrary GeoBoundingBoxConstraint where arbitrary = sopArbitrary; shrink = genericShrink
-instance Arbitrary GeoFilterType where arbitrary = sopArbitrary; shrink = genericShrink
-instance Arbitrary GeoBoundingBox where arbitrary = sopArbitrary; shrink = genericShrink
-instance Arbitrary LatLon where arbitrary = sopArbitrary; shrink = genericShrink
-instance Arbitrary RangeExecution where arbitrary = sopArbitrary; shrink = genericShrink
-instance Arbitrary RegexpFlag where arbitrary = sopArbitrary; shrink = genericShrink
-instance Arbitrary BoolMatch where arbitrary = sopArbitrary; shrink = genericShrink
-instance Arbitrary Term where arbitrary = sopArbitrary; shrink = genericShrink
-instance Arbitrary IndexSettings where arbitrary = sopArbitrary; shrink = genericShrink
-instance Arbitrary TokenChar where arbitrary = sopArbitrary; shrink = genericShrink
-instance Arbitrary Ngram where arbitrary = sopArbitrary; shrink = genericShrink
-instance Arbitrary TokenizerDefinition where arbitrary = sopArbitrary; shrink = genericShrink
-instance Arbitrary AnalyzerDefinition where arbitrary = sopArbitrary; shrink = genericShrink
-instance Arbitrary TokenFilterDefinition where arbitrary = sopArbitrary; shrink = genericShrink
-instance Arbitrary Shingle where arbitrary = sopArbitrary; shrink = genericShrink
-instance Arbitrary Language where arbitrary = sopArbitrary; shrink = genericShrink
-instance Arbitrary Analysis where arbitrary = sopArbitrary; shrink = genericShrink
-instance Arbitrary Tokenizer where arbitrary = sopArbitrary; shrink = genericShrink
-instance Arbitrary TokenFilter where arbitrary = sopArbitrary; shrink = genericShrink
-instance Arbitrary UpdatableIndexSetting where arbitrary = sopArbitrary; shrink = genericShrink
-instance Arbitrary Compression where arbitrary = sopArbitrary; shrink = genericShrink
-instance Arbitrary Bytes where arbitrary = sopArbitrary; shrink = genericShrink
-instance Arbitrary AllocationPolicy where arbitrary = sopArbitrary; shrink = genericShrink
-instance Arbitrary InitialShardCount where arbitrary = sopArbitrary; shrink = genericShrink
-instance Arbitrary FSType where arbitrary = sopArbitrary; shrink = genericShrink
-instance Arbitrary CompoundFormat where arbitrary = sopArbitrary; shrink = genericShrink
-instance Arbitrary FsSnapshotRepo where arbitrary = sopArbitrary; shrink = genericShrink
-instance Arbitrary SnapshotRepoName where arbitrary = sopArbitrary; shrink = genericShrink
-instance Arbitrary TemplateQueryInline where arbitrary = sopArbitrary; shrink = genericShrink
-instance Arbitrary PhraseSuggesterCollate where arbitrary = sopArbitrary; shrink = genericShrink
-instance Arbitrary PhraseSuggesterHighlighter where arbitrary = sopArbitrary; shrink = genericShrink
-instance Arbitrary Size where arbitrary = sopArbitrary; shrink = genericShrink
-instance Arbitrary PhraseSuggester where arbitrary = sopArbitrary; shrink = genericShrink
-instance Arbitrary SuggestType where arbitrary = sopArbitrary; shrink = genericShrink
-instance Arbitrary Suggest where arbitrary = sopArbitrary; shrink = genericShrink
-instance Arbitrary DirectGenerators where arbitrary = sopArbitrary; shrink = genericShrink
-instance Arbitrary DirectGeneratorSuggestModeTypes where arbitrary = sopArbitrary; shrink = genericShrink
-
-newtype UpdatableIndexSetting' = UpdatableIndexSetting' UpdatableIndexSetting
-                               deriving (Show, Eq, ToJSON, FromJSON, ApproxEq, Typeable)
->>>>>>> 5291b3a9
 
 instance Arbitrary UpdatableIndexSetting' where
   arbitrary = do
@@ -1152,11 +1027,11 @@
         RoutingAllocationRequire (dropDuplicateAttrNames xs)
       x -> x
     where
-<<<<<<< HEAD
       dropDuplicateAttrNames =
         NE.fromList . L.nubBy sameAttrName . NE.toList
       sameAttrName a b =
         nodeAttrFilterName a == nodeAttrFilterName b
+  -- shrink (UpdatableIndexSetting' x) = map UpdatableIndexSetting' (shrink x)
 
 -- | Due to the way nodeattrfilters get serialized here, they may come
 -- out in a different order, but they are morally equivalent
@@ -1172,11 +1047,6 @@
   showApproxEq (RoutingAllocationExclude xs) = show (RoutingAllocationExclude (NE.sort xs))
   showApproxEq (RoutingAllocationRequire xs) = show (RoutingAllocationRequire (NE.sort xs))
   showApproxEq x = show x
-=======
-      dropDuplicateAttrNames = NE.fromList . L.nubBy sameAttrName . NE.toList
-      sameAttrName a b = nodeAttrFilterName a == nodeAttrFilterName b
-  shrink (UpdatableIndexSetting' x) = map UpdatableIndexSetting' (genericShrink x)
->>>>>>> 5291b3a9
 
 main :: IO ()
 main = hspec $ do
