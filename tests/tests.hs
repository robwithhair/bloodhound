--- conflicted
+++ resolved
@@ -446,11 +446,7 @@
       let sortSpec = DefaultSortSpec $ mkSort (FieldName "age") Ascending
       let search = Search Nothing
                    (Just IdentityFilter) (Just [sortSpec]) Nothing Nothing
-<<<<<<< HEAD
-                    False (From 0) (Size 10) Nothing Nothing
-=======
-                   False (From 0) (Size 10) SearchTypeQueryThenFetch Nothing
->>>>>>> 9e0179b9
+                   False (From 0) (Size 10) SearchTypeQueryThenFetch Nothing Nothing
       result <- searchTweets search
       let myTweet = fmap (hitSource . head . hits . searchHits) result
       liftIO $
