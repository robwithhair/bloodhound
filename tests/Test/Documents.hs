--- conflicted
+++ resolved
@@ -24,11 +24,7 @@
       liftIO $ fmap getSource newTweet `shouldBe` Right (Just exampleTweet)
 
     it "produces a parseable result when looking up a bogus document" $ withTestEnv $ do
-<<<<<<< HEAD
-      doc <- getDocument testIndex  (DocId "bogus")
-=======
       doc <- getDocument testIndex (DocId "bogus")
->>>>>>> 65080318
       let noTweet = eitherDecode
                     (responseBody doc) :: Either String (EsResult Tweet)
       liftIO $ fmap foundResult noTweet `shouldBe` Right Nothing
@@ -60,8 +56,4 @@
       resp <- searchByIndex testIndex search
       parsed <- parseEsResponse resp :: BH IO (Either EsError (SearchResult Value))
 
-<<<<<<< HEAD
-      liftIO $ fmap (hitsTotal . searchHits) parsed `shouldBe` (Right 1)
-=======
-      liftIO $ fmap (hitsTotal . searchHits) parsed `shouldBe` Right (HitsTotal 1 HTR_EQ)
->>>>>>> 65080318
+      liftIO $ fmap (hitsTotal . searchHits) parsed `shouldBe` Right (HitsTotal 1 HTR_EQ)