--- conflicted
+++ resolved
@@ -108,24 +108,6 @@
       liftIO $
         myTweet `shouldBe` Right exampleTweet
 
-<<<<<<< HEAD
-    it "returns document for for inline template query" $ do
-      pendingWith "Template Query is removed in ES7. Implement support for Search Templates"
-      -- withTestEnv $ do
-      --   _ <- insertData
-      --   let innerQuery = QueryMatchQuery $
-      --                     mkMatchQuery (FieldName "{{userKey}}")
-      --                                   (QueryString "{{bitemyappKey}}")
-      --       templateParams = TemplateQueryKeyValuePairs $ HM.fromList
-      --                         [ ("userKey", "user")
-      --                         , ("bitemyappKey", "bitemyapp")
-      --                         ]
-      --       templateQuery = QueryTemplateQueryInline $
-      --                         TemplateQueryInline innerQuery templateParams
-      --       search = mkSearch (Just templateQuery) Nothing
-      --   myTweet <- searchTweet search
-      --   liftIO $ myTweet `shouldBe` Right exampleTweet
-=======
     it "returns document for template query" $ withTestEnv $ do
       _ <- insertData
       let query = SearchTemplateSource "{\"query\": { \"match\" : { \"{{my_field}}\" : \"{{my_value}}\" } } }"
@@ -137,7 +119,6 @@
       response <- parseEsResponse =<< searchByIndexTemplate testIndex search
       let myTweet = grabFirst response
       liftIO $ myTweet `shouldBe` Right exampleTweet
->>>>>>> 65080318
 
     it "can save, use, read and delete template queries" $ withTestEnv $ do
       _ <- insertData
