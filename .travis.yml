sudo: false

addons:
  apt:
    packages:
      - libgmp-dev
      - openjdk-6-jre

env:
 # - GHCVER=7.6.3  ESVER=1.6.0 # Deprecated
 # - GHCVER=7.8.3  ESVER=1.0.3 # Deprecated
 # - GHCVER=7.8.3  ESVER=1.1.2 # Deprecated
 - GHCVER=7.8  ESVER=1.2.4
 - GHCVER=7.8  ESVER=1.3.6
 - GHCVER=7.8  ESVER=1.4.1
 - GHCVER=7.10 ESVER=1.5.2
 - GHCVER=7.10 ESVER=1.6.0
 - GHCVER=7.10 ESVER=1.7.2

install:
  # stack
  - export STACK_YAML=stack-$GHCVER.yaml
  - mkdir -p ~/.local/bin
  - travis_retry curl -L https://github.com/commercialhaskell/stack/releases/download/v0.1.4.0/stack-0.1.4.0-x86_64-linux.tar.gz | tar -xvzf -
  - mv stack ~/.local/bin
  - export PATH=~/.local/bin:$PATH
  - stack --version

  # elasticsearch
  - wget --no-check-certificate https://download.elastic.co/elasticsearch/elasticsearch/elasticsearch-$ESVER.tar.gz
  - tar xzf elasticsearch-$ESVER.tar.gz
  - ./elasticsearch-$ESVER/bin/elasticsearch &

<<<<<<< HEAD
 # Caching so the next build will be fast too.
cache:
  directories:
  - $HOME/.stack
=======
script:
  - stack setup
  - stack build
  - stack test
>>>>>>> 68abd075
<|MERGE_RESOLUTION|>--- conflicted
+++ resolved
@@ -31,14 +31,11 @@
   - tar xzf elasticsearch-$ESVER.tar.gz
   - ./elasticsearch-$ESVER/bin/elasticsearch &
 
-<<<<<<< HEAD
- # Caching so the next build will be fast too.
-cache:
-  directories:
-  - $HOME/.stack
-=======
 script:
   - stack setup
   - stack build
   - stack test
->>>>>>> 68abd075
+
+cache:
+  directories:
+  - $HOME/.stack