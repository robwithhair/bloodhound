--- conflicted
+++ resolved
@@ -36,14 +36,9 @@
 script:
   - stack setup
   - stack update
-<<<<<<< HEAD
   - stack build -j1
-  - stack test --flag bloodhound:$ESFLAG
-=======
-  - stack build
-  - stack test bloodhound:doctests
-  - stack test bloodhound:tests --test-arguments="--qc-max-success 2000"
->>>>>>> 244a123f
+  - stack test bloodhound:doctests --flag bloodhound:$ESFLAG
+  - stack test bloodhound:tests --test-arguments="--qc-max-success 2000" --flag bloodhound:$ESFLAG
 
 cache:
   directories:
