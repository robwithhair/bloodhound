flags:
  bloodhound-examples:
    werror: true

packages:
  - '.'
  - './examples'

extra-deps:
<<<<<<< HEAD
- quickcheck-properties-0.1
=======
  - http-types-0.12
>>>>>>> 3be3d8fd

resolver: lts-10.0<|MERGE_RESOLUTION|>--- conflicted
+++ resolved
@@ -7,10 +7,7 @@
   - './examples'
 
 extra-deps:
-<<<<<<< HEAD
-- quickcheck-properties-0.1
-=======
+  - quickcheck-properties-0.1
   - http-types-0.12
->>>>>>> 3be3d8fd
 
 resolver: lts-10.0