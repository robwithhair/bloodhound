--- conflicted
+++ resolved
@@ -8,12 +8,8 @@
 
 extra-deps:
   - quickcheck-properties-0.1
-<<<<<<< HEAD
   - http-types-0.12.1
   - aeson-1.3.0.0
-=======
-  - http-types-0.12
   - quickcheck-arbitrary-template-0.2.0.0
->>>>>>> e66814c7
 
 resolver: lts-11.0