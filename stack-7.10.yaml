flags: {}
packages:
- '.'
extra-deps:
- aeson-0.10.0.0
- attoparsec-0.13.0.1
- time-1.5.0.1
- doctest-0.10.1
- doctest-prop-0.2.0.1
- quickcheck-properties-0.1
<<<<<<< HEAD
- uri-bytestring-0.1.9
=======
>>>>>>> cbd383d3
resolver: lts-3.1<|MERGE_RESOLUTION|>--- conflicted
+++ resolved
@@ -3,13 +3,10 @@
 - '.'
 extra-deps:
 - aeson-0.10.0.0
+- aeson-extra-0.1.0.0
 - attoparsec-0.13.0.1
-- time-1.5.0.1
 - doctest-0.10.1
 - doctest-prop-0.2.0.1
 - quickcheck-properties-0.1
-<<<<<<< HEAD
 - uri-bytestring-0.1.9
-=======
->>>>>>> cbd383d3
 resolver: lts-3.1