{-# LANGUAGE OverloadedStrings   #-}
{-# LANGUAGE RecordWildCards     #-}

-------------------------------------------------------------------------------
-- |
-- Module : Database.Bloodhound.Client
-- Copyright : (C) 2014 Chris Allen
-- License : BSD-style (see the file LICENSE)
-- Maintainer : Chris Allen <cma@bitemyapp.com
-- Stability : provisional
-- Portability : OverloadedStrings
--
-- Client side functions for talking to Elasticsearch servers.
--
-------------------------------------------------------------------------------

module Database.Bloodhound.Client
       ( -- * Bloodhound client functions
         -- | The examples in this module assume the following code has been run.
         --   The :{ and :} will only work in GHCi. You'll only need the data types
         --   and typeclass instances for the functions that make use of them.

         -- $setup
         withBH
       , createIndex
       , deleteIndex
       , indexExists
       , openIndex
       , closeIndex
       , putTemplate
       , templateExists
       , deleteTemplate
       , putMapping
       , deleteMapping
       , indexDocument
       , getDocument
       , documentExists
       , deleteDocument
       , searchAll
       , searchByIndex
       , searchByType
       , scanSearch
       , refreshIndex
       , mkSearch
       , mkAggregateSearch
       , mkHighlightSearch
       , bulk
       , pageSearch
       , mkShardCount
       , mkReplicaCount
       , getStatus
       , encodeBulkOperations
       , encodeBulkOperation
       -- * Reply-handling tools
       , isVersionConflict
       , isSuccess
       , isCreated
       )
       where

import qualified Blaze.ByteString.Builder as BB
import           Control.Applicative
import           Control.Monad
import           Control.Monad.Catch
import           Control.Monad.IO.Class
import           Data.Aeson
import           Data.ByteString.Lazy.Builder
import qualified Data.ByteString.Lazy.Char8   as L
import           Data.Default.Class
import           Data.Ix
import           Data.Maybe                   (fromMaybe)
import           Data.Monoid
import           Data.Text                    (Text)
import qualified Data.Text                    as T
import qualified Data.Text.Encoding           as T
import qualified Data.Vector                  as V
import           Network.HTTP.Client
import qualified Network.HTTP.Types.Method    as NHTM
import qualified Network.HTTP.Types.Status    as NHTS
import qualified Network.HTTP.Types.URI       as NHTU
import           Prelude                      hiding (filter, head)
import           URI.ByteString               hiding (Query)

import           Database.Bloodhound.Types

-- $setup
-- >>> :set -XOverloadedStrings
-- >>> :set -XDeriveGeneric
-- >>> import Database.Bloodhound
-- >>> import Test.DocTest.Prop (assert)
-- >>> let testServer = (Server "http://localhost:9200")
-- >>> let runBH' = withBH defaultManagerSettings testServer
-- >>> let testIndex = IndexName "twitter"
-- >>> let testMapping = MappingName "tweet"
-- >>> let defaultIndexSettings = IndexSettings (ShardCount 1) (ReplicaCount 0)
-- >>> data TweetMapping = TweetMapping deriving (Eq, Show)
-- >>> _ <- runBH' $ deleteIndex testIndex >> deleteMapping testIndex testMapping
-- >>> import GHC.Generics
-- >>> import           Data.Time.Calendar        (Day (..))
-- >>> import Data.Time.Clock (UTCTime (..), secondsToDiffTime)
-- >>> :{
--instance ToJSON TweetMapping where
--          toJSON TweetMapping =
--            object ["tweet" .=
--              object ["properties" .=
--                object ["location" .=
--                  object ["type" .= ("geo_point" :: Text)]]]]
--data Location = Location { lat :: Double
--                         , lon :: Double } deriving (Eq, Generic, Show)
--data Tweet = Tweet { user     :: Text
--                    , postDate :: UTCTime
--                    , message  :: Text
--                    , age      :: Int
--                    , location :: Location } deriving (Eq, Generic, Show)
--exampleTweet = Tweet { user     = "bitemyapp"
--                      , postDate = UTCTime
--                                   (ModifiedJulianDay 55000)
--                                   (secondsToDiffTime 10)
--                      , message  = "Use haskell!"
--                      , age      = 10000
--                      , location = Location 40.12 (-71.34) }
--instance ToJSON   Tweet
--instance FromJSON Tweet
--instance ToJSON   Location
--instance FromJSON Location
--data BulkTest = BulkTest { name :: Text } deriving (Eq, Generic, Show)
--instance FromJSON BulkTest
--instance ToJSON BulkTest
-- :}

-- | 'mkShardCount' is a straight-forward smart constructor for 'ShardCount'
--   which rejects 'Int' values below 1 and above 1000.
--
-- >>> mkShardCount 10
-- Just (ShardCount 10)
mkShardCount :: Int -> Maybe ShardCount
mkShardCount n
  | n < 1 = Nothing
  | n > 1000 = Nothing
  | otherwise = Just (ShardCount n)

-- | 'mkReplicaCount' is a straight-forward smart constructor for 'ReplicaCount'
--   which rejects 'Int' values below 1 and above 1000.
--
-- >>> mkReplicaCount 10
-- Just (ReplicaCount 10)
mkReplicaCount :: Int -> Maybe ReplicaCount
mkReplicaCount n
  | n < 1 = Nothing
  | n > 1000 = Nothing -- ...
  | otherwise = Just (ReplicaCount n)

emptyBody :: L.ByteString
emptyBody = L.pack ""

dispatch :: MonadBH m => Method -> Text -> Maybe L.ByteString
            -> m Reply
dispatch dMethod url body = do
  initReq <- liftIO $ parseUrl' url
  let reqBody = RequestBodyLBS $ fromMaybe emptyBody body
  let req = initReq { method = dMethod
                    , requestBody = reqBody
                    , checkStatus = \_ _ _ -> Nothing}
  mgr <- bhManager <$> getBHEnv
  liftIO $ httpLbs req mgr

joinPath' :: [Text] -> Text
joinPath' = T.intercalate "/"

joinPath :: MonadBH m => [Text] -> m Text
joinPath ps = do
  Server s <- bhServer <$> getBHEnv
  return $ joinPath' (s:ps)

appendSearchTypeParam :: Text -> SearchType -> Text
appendSearchTypeParam originalUrl st = addQuery params originalUrl
  where stText = "search_type"
        params
          | st == SearchTypeDfsQueryThenFetch = [(stText, Just "dfs_query_then_fetch")]
          | st == SearchTypeCount             = [(stText, Just "count")]
          | st == SearchTypeScan              = [(stText, Just "scan"), ("scroll", Just "1m")]
          | st == SearchTypeQueryAndFetch     = [(stText, Just "query_and_fetch")]
          | st == SearchTypeDfsQueryAndFetch  = [(stText, Just "dfs_query_and_fetch")]
        -- used to catch 'SearchTypeQueryThenFetch', which is also the default
          | otherwise                         = [(stText, Just "query_then_fetch")]

-- | Severely dumbed down query renderer. Assumes your data doesn't
-- need any encoding
addQuery :: [(Text, Maybe Text)] -> Text -> Text
addQuery q u = u <> rendered
  where
    rendered =
      T.decodeUtf8 $ BB.toByteString $ NHTU.renderQueryText prependQuestionMark q
    prependQuestionMark = True

bindM2 :: (Applicative m, Monad m) => (a -> b -> m c) -> m a -> m b -> m c
bindM2 f ma mb = join (f <$> ma <*> mb)

-- | Convenience function that sets up a manager and BHEnv and runs
-- the given set of bloodhound operations. Connections will be
-- pipelined automatically in accordance with the given manager
-- settings in IO. If you've got your own monad transformer stack, you
-- should use 'runBH' directly.
withBH :: ManagerSettings -> Server -> BH IO a -> IO a
withBH ms s f = withManager ms $ \mgr -> do
  let env = BHEnv { bhServer  = s
                  , bhManager = mgr }
  runBH env f

-- Shortcut functions for HTTP methods
delete :: MonadBH m => Text -> m Reply
delete = flip (dispatch NHTM.methodDelete) Nothing
get    :: MonadBH m => Text -> m Reply
get    = flip (dispatch NHTM.methodGet) Nothing
head   :: MonadBH m => Text -> m Reply
head   = flip (dispatch NHTM.methodHead) Nothing
put    :: MonadBH m => Text -> Maybe L.ByteString -> m Reply
put    = dispatch NHTM.methodPut
post   :: MonadBH m => Text -> Maybe L.ByteString -> m Reply
post   = dispatch NHTM.methodPost

-- indexDocument s ix name doc = put (root </> s </> ix </> name </> doc) (Just encode doc)
-- http://hackage.haskell.org/package/http-client-lens-0.1.0/docs/Network-HTTP-Client-Lens.html
-- https://github.com/supki/libjenkins/blob/master/src/Jenkins/Rest/Internal.hs

-- | 'getStatus' fetches the 'Status' of a 'Server'
--
-- >>> serverStatus <- runBH' getStatus
-- >>> fmap status (serverStatus)
-- Just 200
getStatus :: MonadBH m => m (Maybe Status)
getStatus = do
  url <- joinPath []
  request <- liftIO $ parseUrl' url
  mgr <- bhManager <$> getBHEnv
  response <- liftIO $ httpLbs request mgr
  return $ decode (responseBody response)

-- | 'createIndex' will create an index given a 'Server', 'IndexSettings', and an 'IndexName'.
--
-- >>> response <- runBH' $ createIndex defaultIndexSettings (IndexName "didimakeanindex")
-- >>> respIsTwoHunna response
-- True
-- >>> runBH' $ indexExists (IndexName "didimakeanindex")
-- True
createIndex :: MonadBH m => IndexSettings -> IndexName -> m Reply
createIndex indexSettings (IndexName indexName) =
  bindM2 put url (return body)
  where url = joinPath [indexName]
        body = Just $ encode indexSettings

-- | 'deleteIndex' will delete an index given a 'Server', and an 'IndexName'.
--
-- >>> _ <- runBH' $ createIndex defaultIndexSettings (IndexName "didimakeanindex")
-- >>> response <- runBH' $ deleteIndex (IndexName "didimakeanindex")
-- >>> respIsTwoHunna response
-- True
-- >>> runBH' $ indexExists testIndex
-- False
deleteIndex :: MonadBH m => IndexName -> m Reply
deleteIndex (IndexName indexName) =
  delete =<< joinPath [indexName]

statusCodeIs :: Int -> Reply -> Bool
statusCodeIs n resp = NHTS.statusCode (responseStatus resp) == n

respIsTwoHunna :: Reply -> Bool
respIsTwoHunna = statusCodeIs 200

existentialQuery :: MonadBH m => Text -> m (Reply, Bool)
existentialQuery url = do
  reply <- head url
  return (reply, respIsTwoHunna reply)

-- | 'indexExists' enables you to check if an index exists. Returns 'Bool'
--   in IO
--
-- >>> exists <- runBH' $ indexExists testIndex
indexExists :: MonadBH m => IndexName -> m Bool
indexExists (IndexName indexName) = do
  (_, exists) <- existentialQuery =<< joinPath [indexName]
  return exists

-- | 'refreshIndex' will force a refresh on an index. You must
-- do this if you want to read what you wrote.
--
-- >>> _ <- runBH' $ createIndex defaultIndexSettings testIndex
-- >>> _ <- runBH' $ refreshIndex testIndex
refreshIndex :: MonadBH m => IndexName -> m Reply
refreshIndex (IndexName indexName) =
  bindM2 post url (return Nothing)
  where url = joinPath [indexName, "_refresh"]

stringifyOCIndex :: OpenCloseIndex -> Text
stringifyOCIndex oci = case oci of
  OpenIndex  -> "_open"
  CloseIndex -> "_close"

openOrCloseIndexes :: MonadBH m => OpenCloseIndex -> IndexName -> m Reply
openOrCloseIndexes oci (IndexName indexName) =
  bindM2 post url (return Nothing)
  where ociString = stringifyOCIndex oci
        url = joinPath [indexName, ociString]

-- | 'openIndex' opens an index given a 'Server' and an 'IndexName'. Explained in further detail at
--   <http://www.elasticsearch.org/guide/en/elasticsearch/reference/current/indices-open-close.html>
--
-- >>> reply <- runBH' $ openIndex testIndex
openIndex :: MonadBH m => IndexName -> m Reply
openIndex = openOrCloseIndexes OpenIndex

-- | 'closeIndex' closes an index given a 'Server' and an 'IndexName'. Explained in further detail at
--   <http://www.elasticsearch.org/guide/en/elasticsearch/reference/current/indices-open-close.html>
--
-- >>> reply <- runBH' $ closeIndex testIndex
closeIndex :: MonadBH m => IndexName -> m Reply
closeIndex = openOrCloseIndexes CloseIndex

-- | 'putTemplate' creates a template given an 'IndexTemplate' and a 'TemplateName'.
--   Explained in further detail at
--   <https://www.elastic.co/guide/en/elasticsearch/reference/1.7/indices-templates.html>
--
--   >>> let idxTpl = IndexTemplate (TemplatePattern "tweet-*") (Just (IndexSettings (ShardCount 1) (ReplicaCount 1))) [toJSON TweetMapping]
--   >>> resp <- runBH' $ putTemplate idxTpl (TemplateName "tweet-tpl")
putTemplate :: MonadBH m => IndexTemplate -> TemplateName -> m Reply
putTemplate indexTemplate (TemplateName templateName) =
  bindM2 put url (return body)
  where url = joinPath ["_template", templateName]
        body = Just $ encode indexTemplate

-- | 'templateExists' checks to see if a template exists.
--
--   >>> exists <- runBH' $ templateExists (TemplateName "tweet-tpl")
templateExists :: MonadBH m => TemplateName -> m Bool
templateExists (TemplateName templateName) = do
  (_, exists) <- existentialQuery =<< joinPath ["_template", templateName]
  return exists

-- | 'deleteTemplate' is an HTTP DELETE and deletes a template.
--
--   >>> let idxTpl = IndexTemplate (TemplatePattern "tweet-*") (Just (IndexSettings (ShardCount 1) (ReplicaCount 1))) [toJSON TweetMapping]
--   >>> _ <- runBH' $ putTemplate idxTpl (TemplateName "tweet-tpl")
--   >>> resp <- runBH' $ deleteTemplate (TemplateName "tweet-tpl")
deleteTemplate :: MonadBH m => TemplateName -> m Reply
deleteTemplate (TemplateName templateName) =
  delete =<< joinPath ["_template", templateName]

-- | 'putMapping' is an HTTP PUT and has upsert semantics. Mappings are schemas
-- for documents in indexes.
--
-- >>> _ <- runBH' $ createIndex defaultIndexSettings testIndex
-- >>> resp <- runBH' $ putMapping testIndex testMapping TweetMapping
-- >>> print resp
-- Response {responseStatus = Status {statusCode = 200, statusMessage = "OK"}, responseVersion = HTTP/1.1, responseHeaders = [("Content-Type","application/json; charset=UTF-8"),("Content-Length","21")], responseBody = "{\"acknowledged\":true}", responseCookieJar = CJ {expose = []}, responseClose' = ResponseClose}
putMapping :: (MonadBH m, ToJSON a) => IndexName
                 -> MappingName -> a -> m Reply
putMapping (IndexName indexName) (MappingName mappingName) mapping =
  bindM2 put url (return body)
  where url = joinPath [indexName, "_mapping", mappingName]
        -- "_mapping" and mappingName above were originally transposed
        -- erroneously. The correct API call is: "/INDEX/_mapping/MAPPING_NAME"
        body = Just $ encode mapping

-- | 'deleteMapping' is an HTTP DELETE and deletes a mapping for a given index.
-- Mappings are schemas for documents in indexes.
--
-- >>> _ <- runBH' $ createIndex defaultIndexSettings testIndex
-- >>> _ <- runBH' $ putMapping testIndex testMapping TweetMapping
-- >>> resp <- runBH' $ deleteMapping testIndex testMapping
-- >>> print resp
-- Response {responseStatus = Status {statusCode = 200, statusMessage = "OK"}, responseVersion = HTTP/1.1, responseHeaders = [("Content-Type","application/json; charset=UTF-8"),("Content-Length","21")], responseBody = "{\"acknowledged\":true}", responseCookieJar = CJ {expose = []}, responseClose' = ResponseClose}
deleteMapping :: MonadBH m => IndexName -> MappingName -> m Reply
deleteMapping (IndexName indexName)
  (MappingName mappingName) =
  -- "_mapping" and mappingName below were originally transposed
  -- erroneously. The correct API call is: "/INDEX/_mapping/MAPPING_NAME"
  delete =<< joinPath [indexName, "_mapping", mappingName]

-- | 'indexDocument' is the primary way to save a single document in
--   Elasticsearch. The document itself is simply something we can
--   convert into a JSON 'Value'. The 'DocId' will function as the
--   primary key for the document.
--
-- >>> resp <- runBH' $ indexDocument testIndex testMapping defaultIndexDocumentSettings exampleTweet (DocId "1")
-- >>> print resp
-- Response {responseStatus = Status {statusCode = 201, statusMessage = "Created"}, responseVersion = HTTP/1.1, responseHeaders = [("Content-Type","application/json; charset=UTF-8"),("Content-Length","74")], responseBody = "{\"_index\":\"twitter\",\"_type\":\"tweet\",\"_id\":\"1\",\"_version\":1,\"created\":true}", responseCookieJar = CJ {expose = []}, responseClose' = ResponseClose}
indexDocument :: (ToJSON doc, MonadBH m) => IndexName -> MappingName
                 -> IndexDocumentSettings -> doc -> DocId -> m Reply
indexDocument (IndexName indexName)
  (MappingName mappingName) cfg document (DocId docId) =
  bindM2 put url (return body)
  where url = addQuery params <$> joinPath [indexName, mappingName, docId]
        versionCtlParams = case idsVersionControl cfg of
          NoVersionControl -> []
          InternalVersion v -> versionParams v "internal"
          ExternalGT (ExternalDocVersion v) -> versionParams v "external_gt"
          ExternalGTE (ExternalDocVersion v) -> versionParams v "external_gte"
          ForceVersion (ExternalDocVersion v) -> versionParams v "force"
        vt = T.pack . show . docVersionNumber
        versionParams v t = [ ("version", Just $ vt v)
                            , ("version_type", Just t)
                            ]
        parentParams = case idsParent cfg of
          Nothing -> []
          Just (DocumentParent (DocId p)) -> [ ("parent", Just p) ]
        params = versionCtlParams ++ parentParams
        body = Just (encode document)

-- | 'deleteDocument' is the primary way to delete a single document.
--
-- >>> _ <- runBH' $ deleteDocument testIndex testMapping (DocId "1")
deleteDocument :: MonadBH m => IndexName -> MappingName
                  -> DocId -> m Reply
deleteDocument (IndexName indexName)
  (MappingName mappingName) (DocId docId) =
  delete =<< joinPath [indexName, mappingName, docId]

-- | 'bulk' uses
--    <http://www.elasticsearch.org/guide/en/elasticsearch/reference/current/docs-bulk.html Elasticsearch's bulk API>
--    to perform bulk operations. The 'BulkOperation' data type encodes the
--    index/update/delete/create operations. You pass a 'V.Vector' of 'BulkOperation's
--    and a 'Server' to 'bulk' in order to send those operations up to your Elasticsearch
--    server to be performed. I changed from [BulkOperation] to a Vector due to memory overhead.
--
-- >>> let stream = V.fromList [BulkIndex testIndex testMapping (DocId "2") (toJSON (BulkTest "blah"))]
-- >>> _ <- runBH' $ bulk stream
-- >>> _ <- runBH' $ refreshIndex testIndex
bulk :: MonadBH m => V.Vector BulkOperation -> m Reply
bulk bulkOps = bindM2 post url (return body)
  where url = joinPath ["_bulk"]
        body = Just $ encodeBulkOperations bulkOps

-- | 'encodeBulkOperations' is a convenience function for dumping a vector of 'BulkOperation'
--   into an 'L.ByteString'
--
-- >>> let bulkOps = V.fromList [BulkIndex testIndex testMapping (DocId "2") (toJSON (BulkTest "blah"))]
-- >>> encodeBulkOperations bulkOps
-- "\n{\"index\":{\"_type\":\"tweet\",\"_id\":\"2\",\"_index\":\"twitter\"}}\n{\"name\":\"blah\"}\n"
encodeBulkOperations :: V.Vector BulkOperation -> L.ByteString
encodeBulkOperations stream = collapsed where
  blobs = fmap encodeBulkOperation stream
  mashedTaters = mash (mempty :: Builder) blobs
  collapsed = toLazyByteString $ mappend mashedTaters (byteString "\n")

mash :: Builder -> V.Vector L.ByteString -> Builder
mash = V.foldl' (\b x -> b `mappend` (byteString "\n") `mappend` (lazyByteString x))

mkBulkStreamValue :: Text -> Text -> Text -> Text -> Value
mkBulkStreamValue operation indexName mappingName docId =
  object [operation .=
          object [ "_index" .= indexName
                 , "_type"  .= mappingName
                 , "_id"    .= docId]]

-- | 'encodeBulkOperation' is a convenience function for dumping a single 'BulkOperation'
--   into an 'L.ByteString'
--
-- >>> let bulkOp = BulkIndex testIndex testMapping (DocId "2") (toJSON (BulkTest "blah"))
-- >>> encodeBulkOperation bulkOp
-- "{\"index\":{\"_type\":\"tweet\",\"_id\":\"2\",\"_index\":\"twitter\"}}\n{\"name\":\"blah\"}"
encodeBulkOperation :: BulkOperation -> L.ByteString
encodeBulkOperation (BulkIndex (IndexName indexName)
                (MappingName mappingName)
                (DocId docId) value) = blob
    where metadata = mkBulkStreamValue "index" indexName mappingName docId
          blob = encode metadata `mappend` "\n" `mappend` encode value

encodeBulkOperation (BulkCreate (IndexName indexName)
                (MappingName mappingName)
                (DocId docId) value) = blob
    where metadata = mkBulkStreamValue "create" indexName mappingName docId
          blob = encode metadata `mappend` "\n" `mappend` encode value

encodeBulkOperation (BulkDelete (IndexName indexName)
                (MappingName mappingName)
                (DocId docId)) = blob
    where metadata = mkBulkStreamValue "delete" indexName mappingName docId
          blob = encode metadata

encodeBulkOperation (BulkUpdate (IndexName indexName)
                (MappingName mappingName)
                (DocId docId) value) = blob
    where metadata = mkBulkStreamValue "update" indexName mappingName docId
          doc = object ["doc" .= value]
          blob = encode metadata `mappend` "\n" `mappend` encode doc

-- | 'getDocument' is a straight-forward way to fetch a single document from
--   Elasticsearch using a 'Server', 'IndexName', 'MappingName', and a 'DocId'.
--   The 'DocId' is the primary key for your Elasticsearch document.
--
-- >>> yourDoc <- runBH' $ getDocument testIndex testMapping (DocId "1")
getDocument :: MonadBH m => IndexName -> MappingName
               -> DocId -> m Reply
getDocument (IndexName indexName)
  (MappingName mappingName) (DocId docId) =
  get =<< joinPath [indexName, mappingName, docId]

-- | 'documentExists' enables you to check if a document exists. Returns 'Bool'
--   in IO
--
-- >>> exists <- runBH' $ documentExists testIndex testMapping (DocId "1")
documentExists :: MonadBH m => IndexName -> MappingName
                  -> DocId -> m Bool
documentExists (IndexName indexName)
  (MappingName mappingName) (DocId docId) = do
  (_, exists) <- existentialQuery =<< url
  return exists
  where url = joinPath [indexName, mappingName, docId]

dispatchSearch :: MonadBH m => Text -> Search -> m Reply
dispatchSearch url search = post url' (Just (encode search))
  where url' = appendSearchTypeParam url (searchType search)

-- | 'searchAll', given a 'Search', will perform that search against all indexes
--   on an Elasticsearch server. Try to avoid doing this if it can be helped.
--
-- >>> let query = TermQuery (Term "user" "bitemyapp") Nothing
-- >>> let search = mkSearch (Just query) Nothing
-- >>> reply <- runBH' $ searchAll search
searchAll :: MonadBH m => Search -> m Reply
searchAll = bindM2 dispatchSearch url . return
  where url = joinPath ["_search"]

-- | 'searchByIndex', given a 'Search' and an 'IndexName', will perform that search
--   against all mappings within an index on an Elasticsearch server.
--
-- >>> let query = TermQuery (Term "user" "bitemyapp") Nothing
-- >>> let search = mkSearch (Just query) Nothing
-- >>> reply <- runBH' $ searchByIndex testIndex search
searchByIndex :: MonadBH m => IndexName -> Search -> m Reply
searchByIndex (IndexName indexName) = bindM2 dispatchSearch url . return
  where url = joinPath [indexName, "_search"]

-- | 'searchByType', given a 'Search', 'IndexName', and 'MappingName', will perform that
--   search against a specific mapping within an index on an Elasticsearch server.
--
-- >>> let query = TermQuery (Term "user" "bitemyapp") Nothing
-- >>> let search = mkSearch (Just query) Nothing
-- >>> reply <- runBH' $ searchByType testIndex testMapping search
searchByType :: MonadBH m => IndexName -> MappingName -> Search
                -> m Reply
searchByType (IndexName indexName)
  (MappingName mappingName) = bindM2 dispatchSearch url . return
  where url = joinPath [indexName, mappingName, "_search"]

scanSearch' :: MonadBH m => IndexName -> MappingName -> Search -> m (Maybe ScrollId)
scanSearch' (IndexName indexName) (MappingName mappingName) search = do
    let url = joinPath [indexName, mappingName, "_search"]
        search' = search { searchType = SearchTypeScan }
    resp' <- bindM2 dispatchSearch url (return search')
    let msr = decode' $ responseBody resp' :: Maybe (SearchResult ())
        msid = maybe Nothing scrollId msr
    return msid

scroll' :: (FromJSON a, MonadBH m) => Maybe ScrollId -> m ([Hit a], Maybe ScrollId)
scroll' Nothing = return ([], Nothing)
scroll' (Just sid) = do
    url <- joinPath ["_search/scroll?scroll=1m"]
    resp' <- post url (Just . L.fromStrict $ T.encodeUtf8 sid)
    let msr = decode' $ responseBody resp' :: FromJSON a => Maybe (SearchResult a)
        resp = case msr of
            Just sr -> (hits $ searchHits sr, scrollId sr)
            _       -> ([], Nothing)
    return resp

simpleAccumilator :: (FromJSON a, MonadBH m) => [Hit a] -> ([Hit a], Maybe ScrollId) -> m ([Hit a], Maybe ScrollId)
simpleAccumilator oldHits (newHits, Nothing) = return (oldHits ++ newHits, Nothing)
simpleAccumilator oldHits ([], _) = return (oldHits, Nothing)
simpleAccumilator oldHits (newHits, msid) = do
    (newHits', msid') <- scroll' msid
    simpleAccumilator (oldHits ++ newHits) (newHits', msid')

-- | 'scanSearch' uses the 'scan&scroll' API of elastic,
-- for a given 'IndexName' and 'MappingName',
scanSearch :: (FromJSON a, MonadBH m) => IndexName -> MappingName -> Search -> m [Hit a]
scanSearch indexName mappingName search = do
    msid <- scanSearch' indexName mappingName search
    (hits, msid') <- scroll' msid
    (totalHits, _) <- simpleAccumilator [] (hits, msid')
    return totalHits

-- | 'mkSearch' is a helper function for defaulting additional fields of a 'Search'
--   to Nothing in case you only care about your 'Query' and 'Filter'. Use record update
--   syntax if you want to add things like aggregations or highlights while still using
--   this helper function.
--
-- >>> let query = TermQuery (Term "user" "bitemyapp") Nothing
-- >>> mkSearch (Just query) Nothing
-- Search {queryBody = Just (TermQuery (Term {termField = "user", termValue = "bitemyapp"}) Nothing), filterBody = Nothing, sortBody = Nothing, aggBody = Nothing, highlight = Nothing, trackSortScores = False, from = From 0, size = Size 10, searchType = SearchTypeQueryThenFetch, fields = Nothing, source = Nothing}
mkSearch :: Maybe Query -> Maybe Filter -> Search
mkSearch query filter = Search query filter Nothing Nothing Nothing False (From 0) (Size 10) SearchTypeQueryThenFetch Nothing Nothing

-- | 'mkAggregateSearch' is a helper function that defaults everything in a 'Search' except for
--   the 'Query' and the 'Aggregation'.
--
-- >>> let terms = TermsAgg $ (mkTermsAggregation "user") { termCollectMode = Just BreadthFirst }
-- >>> terms
-- TermsAgg (TermsAggregation {term = Left "user", termInclude = Nothing, termExclude = Nothing, termOrder = Nothing, termMinDocCount = Nothing, termSize = Nothing, termShardSize = Nothing, termCollectMode = Just BreadthFirst, termExecutionHint = Nothing, termAggs = Nothing})
-- >>> let myAggregation = mkAggregateSearch Nothing $ mkAggregations "users" terms
mkAggregateSearch :: Maybe Query -> Aggregations -> Search
mkAggregateSearch query mkSearchAggs = Search query Nothing Nothing (Just mkSearchAggs) Nothing False (From 0) (Size 0) SearchTypeQueryThenFetch Nothing Nothing

-- | 'mkHighlightSearch' is a helper function that defaults everything in a 'Search' except for
--   the 'Query' and the 'Aggregation'.
--
-- >>> let query = QueryMatchQuery $ mkMatchQuery (FieldName "_all") (QueryString "haskell")
-- >>> let testHighlight = Highlights Nothing [FieldHighlight (FieldName "message") Nothing]
-- >>> let search = mkHighlightSearch (Just query) testHighlight
mkHighlightSearch :: Maybe Query -> Highlights -> Search
mkHighlightSearch query searchHighlights = Search query Nothing Nothing Nothing (Just searchHighlights) False (From 0) (Size 10) SearchTypeQueryThenFetch Nothing Nothing

-- | 'pageSearch' is a helper function that takes a search and assigns the from
--    and size fields for the search. The from parameter defines the offset
--    from the first result you want to fetch. The size parameter allows you to
--    configure the maximum amount of hits to be returned.
--
-- >>> let query = QueryMatchQuery $ mkMatchQuery (FieldName "_all") (QueryString "haskell")
-- >>> let search = mkSearch (Just query) Nothing
-- >>> search
<<<<<<< HEAD
-- Search {queryBody = Just (QueryMatchQuery (MatchQuery {matchQueryField = FieldName "_all", matchQueryQueryString = QueryString "haskell", matchQueryOperator = Or, matchQueryZeroTerms = ZeroTermsNone, matchQueryCutoffFrequency = Nothing, matchQueryMatchType = Nothing, matchQueryAnalyzer = Nothing, matchQueryMaxExpansions = Nothing, matchQueryLenient = Nothing, matchQueryBoost = Nothing})), filterBody = Nothing, sortBody = Nothing, aggBody = Nothing, highlight = Nothing, trackSortScores = False, from = From 0, size = Size 10, searchType = SearchTypeQueryThenFetch, fields = Nothing}
-- >>> pageSearch (From 10) (Size 100) search
-- Search {queryBody = Just (QueryMatchQuery (MatchQuery {matchQueryField = FieldName "_all", matchQueryQueryString = QueryString "haskell", matchQueryOperator = Or, matchQueryZeroTerms = ZeroTermsNone, matchQueryCutoffFrequency = Nothing, matchQueryMatchType = Nothing, matchQueryAnalyzer = Nothing, matchQueryMaxExpansions = Nothing, matchQueryLenient = Nothing, matchQueryBoost = Nothing})), filterBody = Nothing, sortBody = Nothing, aggBody = Nothing, highlight = Nothing, trackSortScores = False, from = From 10, size = Size 100, searchType = SearchTypeQueryThenFetch, fields = Nothing}
=======
-- Search {queryBody = Just (QueryMatchQuery (MatchQuery {matchQueryField = FieldName "_all", matchQueryQueryString = QueryString "haskell", matchQueryOperator = Or, matchQueryZeroTerms = ZeroTermsNone, matchQueryCutoffFrequency = Nothing, matchQueryMatchType = Nothing, matchQueryAnalyzer = Nothing, matchQueryMaxExpansions = Nothing, matchQueryLenient = Nothing})), filterBody = Nothing, sortBody = Nothing, aggBody = Nothing, highlight = Nothing, trackSortScores = False, from = From 0, size = Size 10, searchType = SearchTypeQueryThenFetch, fields = Nothing, source = Nothing}
-- >>> pageSearch (From 10) (Size 100) search
-- Search {queryBody = Just (QueryMatchQuery (MatchQuery {matchQueryField = FieldName "_all", matchQueryQueryString = QueryString "haskell", matchQueryOperator = Or, matchQueryZeroTerms = ZeroTermsNone, matchQueryCutoffFrequency = Nothing, matchQueryMatchType = Nothing, matchQueryAnalyzer = Nothing, matchQueryMaxExpansions = Nothing, matchQueryLenient = Nothing})), filterBody = Nothing, sortBody = Nothing, aggBody = Nothing, highlight = Nothing, trackSortScores = False, from = From 10, size = Size 100, searchType = SearchTypeQueryThenFetch, fields = Nothing, source = Nothing}
>>>>>>> 68ff8c21
pageSearch :: From     -- ^ The result offset
           -> Size     -- ^ The number of results to return
           -> Search  -- ^ The current seach
           -> Search  -- ^ The paged search
pageSearch resultOffset pageSize search = search { from = resultOffset, size = pageSize }

parseUrl' :: MonadThrow m => Text -> m Request
parseUrl' t =
  case parseURI laxURIParserOptions (T.encodeUtf8 t) of
    Right uri -> setURI def uri
    Left e -> throwM $ InvalidUrlException (T.unpack t) ("Invalid URL: " ++ show e)

setURI :: MonadThrow m => Request -> URI -> m Request
setURI req URI{..} = do
  Authority {..} <- maybe missingUA return uriAuthority
  let req' = req { secure = isSecure
                 , host   = hostBS authorityHost
                 , port   = thePort
                 , path   = uriPath
                 }
      thePort = maybe defPort portNumber authorityPort
      addAuth = maybe id addAuth' authorityUserInfo
  return $ setQueryString theQueryString $ addAuth req'
  where
    missingUA = throwM $ InvalidUrlException "N/A" "Missing URI host/port"
    addAuth' UserInfo {..} = applyBasicProxyAuth uiUsername uiPassword
    defPort
      | isSecure  = 443
      | otherwise = 80
    isSecure = case uriScheme of
      Scheme "https" -> True
      _              -> False
    theQueryString = [(k , Just v) | (k, v) <- queryPairs uriQuery]

-- | Was there an optimistic concurrency control conflict when
-- indexing a document?
isVersionConflict :: Reply -> Bool
isVersionConflict = statusCheck (== 409)

isSuccess :: Reply -> Bool
isSuccess = statusCheck (inRange (200, 299))

isCreated :: Reply -> Bool
isCreated = statusCheck (== 201)

statusCheck :: (Int -> Bool) -> Reply -> Bool
statusCheck prd = prd . NHTS.statusCode . responseStatus<|MERGE_RESOLUTION|>--- conflicted
+++ resolved
@@ -617,15 +617,9 @@
 -- >>> let query = QueryMatchQuery $ mkMatchQuery (FieldName "_all") (QueryString "haskell")
 -- >>> let search = mkSearch (Just query) Nothing
 -- >>> search
-<<<<<<< HEAD
--- Search {queryBody = Just (QueryMatchQuery (MatchQuery {matchQueryField = FieldName "_all", matchQueryQueryString = QueryString "haskell", matchQueryOperator = Or, matchQueryZeroTerms = ZeroTermsNone, matchQueryCutoffFrequency = Nothing, matchQueryMatchType = Nothing, matchQueryAnalyzer = Nothing, matchQueryMaxExpansions = Nothing, matchQueryLenient = Nothing, matchQueryBoost = Nothing})), filterBody = Nothing, sortBody = Nothing, aggBody = Nothing, highlight = Nothing, trackSortScores = False, from = From 0, size = Size 10, searchType = SearchTypeQueryThenFetch, fields = Nothing}
+-- Search {queryBody = Just (QueryMatchQuery (MatchQuery {matchQueryField = FieldName "_all", matchQueryQueryString = QueryString "haskell", matchQueryOperator = Or, matchQueryZeroTerms = ZeroTermsNone, matchQueryCutoffFrequency = Nothing, matchQueryMatchType = Nothing, matchQueryAnalyzer = Nothing, matchQueryMaxExpansions = Nothing, matchQueryLenient = Nothing, matchQueryBoost = Nothing})), filterBody = Nothing, sortBody = Nothing, aggBody = Nothing, highlight = Nothing, trackSortScores = False, from = From 0, size = Size 10, searchType = SearchTypeQueryThenFetch, fields = Nothing, source = Nothing}
 -- >>> pageSearch (From 10) (Size 100) search
--- Search {queryBody = Just (QueryMatchQuery (MatchQuery {matchQueryField = FieldName "_all", matchQueryQueryString = QueryString "haskell", matchQueryOperator = Or, matchQueryZeroTerms = ZeroTermsNone, matchQueryCutoffFrequency = Nothing, matchQueryMatchType = Nothing, matchQueryAnalyzer = Nothing, matchQueryMaxExpansions = Nothing, matchQueryLenient = Nothing, matchQueryBoost = Nothing})), filterBody = Nothing, sortBody = Nothing, aggBody = Nothing, highlight = Nothing, trackSortScores = False, from = From 10, size = Size 100, searchType = SearchTypeQueryThenFetch, fields = Nothing}
-=======
--- Search {queryBody = Just (QueryMatchQuery (MatchQuery {matchQueryField = FieldName "_all", matchQueryQueryString = QueryString "haskell", matchQueryOperator = Or, matchQueryZeroTerms = ZeroTermsNone, matchQueryCutoffFrequency = Nothing, matchQueryMatchType = Nothing, matchQueryAnalyzer = Nothing, matchQueryMaxExpansions = Nothing, matchQueryLenient = Nothing})), filterBody = Nothing, sortBody = Nothing, aggBody = Nothing, highlight = Nothing, trackSortScores = False, from = From 0, size = Size 10, searchType = SearchTypeQueryThenFetch, fields = Nothing, source = Nothing}
--- >>> pageSearch (From 10) (Size 100) search
--- Search {queryBody = Just (QueryMatchQuery (MatchQuery {matchQueryField = FieldName "_all", matchQueryQueryString = QueryString "haskell", matchQueryOperator = Or, matchQueryZeroTerms = ZeroTermsNone, matchQueryCutoffFrequency = Nothing, matchQueryMatchType = Nothing, matchQueryAnalyzer = Nothing, matchQueryMaxExpansions = Nothing, matchQueryLenient = Nothing})), filterBody = Nothing, sortBody = Nothing, aggBody = Nothing, highlight = Nothing, trackSortScores = False, from = From 10, size = Size 100, searchType = SearchTypeQueryThenFetch, fields = Nothing, source = Nothing}
->>>>>>> 68ff8c21
+-- Search {queryBody = Just (QueryMatchQuery (MatchQuery {matchQueryField = FieldName "_all", matchQueryQueryString = QueryString "haskell", matchQueryOperator = Or, matchQueryZeroTerms = ZeroTermsNone, matchQueryCutoffFrequency = Nothing, matchQueryMatchType = Nothing, matchQueryAnalyzer = Nothing, matchQueryMaxExpansions = Nothing, matchQueryLenient = Nothing, matchQueryBoost = Nothing})), filterBody = Nothing, sortBody = Nothing, aggBody = Nothing, highlight = Nothing, trackSortScores = False, from = From 10, size = Size 100, searchType = SearchTypeQueryThenFetch, fields = Nothing, source = Nothing}
 pageSearch :: From     -- ^ The result offset
            -> Size     -- ^ The number of results to return
            -> Search  -- ^ The current seach
