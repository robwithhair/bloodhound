--- conflicted
+++ resolved
@@ -738,37 +738,32 @@
                        -- default False
                      , trackSortScores :: TrackSortScores
                      , from            :: From
-<<<<<<< HEAD
                      , size            :: Size
+                     , searchType      :: SearchType
                      , fields          :: Maybe [FieldName]
                      , source          :: Maybe Source } deriving (Eq, Show)
 
-data Source =
-  NoSource
-  | SourcePatterns PatternOrPatterns
-  | SourceIncludeExclude Include Exclude
-    deriving (Show, Eq)
-
-data PatternOrPatterns = PopPattern   Pattern
-                       | PopPatterns [Pattern] deriving (Eq, Show)
-
-data Include = Include [Pattern] deriving (Eq, Show)
-data Exclude = Exclude [Pattern] deriving (Eq, Show)
-
-newtype Pattern = Pattern Text deriving (Eq, Show)
-=======
-                     , size            :: Size 
-                     , searchType      :: SearchType
-                     , fields          :: Maybe [FieldName] } deriving (Eq, Show)
->>>>>>> 9e0179b9
-
-data SearchType = SearchTypeQueryThenFetch 
+data SearchType = SearchTypeQueryThenFetch
                 | SearchTypeDfsQueryThenFetch
                 | SearchTypeCount
                 | SearchTypeScan
                 | SearchTypeQueryAndFetch
                 | SearchTypeDfsQueryAndFetch
   deriving (Eq, Show)
+
+data Source =
+  NoSource
+  | SourcePatterns PatternOrPatterns
+  | SourceIncludeExclude Include Exclude
+    deriving (Show, Eq)
+
+data PatternOrPatterns = PopPattern   Pattern
+                       | PopPatterns [Pattern] deriving (Eq, Show)
+
+data Include = Include [Pattern] deriving (Eq, Show)
+data Exclude = Exclude [Pattern] deriving (Eq, Show)
+
+newtype Pattern = Pattern Text deriving (Eq, Show)
 
 data Highlights = Highlights { globalsettings  :: Maybe HighlightSettings
                              , highlightFields :: [FieldHighlight]
@@ -1281,7 +1276,7 @@
                , timedOut     :: Bool
                , shards       :: ShardResult
                , searchHits   :: SearchHits a
-               , aggregations :: Maybe AggregationResults 
+               , aggregations :: Maybe AggregationResults
                , scrollId     :: Maybe ScrollId } deriving (Eq, Show)
 
 type ScrollId = Text  -- Fixme: Newtype
@@ -2133,11 +2128,7 @@
   parseJSON _          = empty
 
 instance ToJSON Search where
-<<<<<<< HEAD
-  toJSON (Search query sFilter sort searchAggs highlight sTrackSortScores sFrom sSize sFields sSource) =
-=======
-  toJSON (Search query sFilter sort searchAggs highlight sTrackSortScores sFrom sSize _ sFields) =
->>>>>>> 9e0179b9
+  toJSON (Search query sFilter sort searchAggs highlight sTrackSortScores sFrom sSize _ sFields sSource) =
     omitNulls [ "query"        .= query
               , "filter"       .= sFilter
               , "sort"         .= sort
