--- conflicted
+++ resolved
@@ -25,7 +25,6 @@
 import           Network.HTTP.Client
 import           Text.Read                                  (Read (..))
 import qualified Text.Read                                  as TR
-import           Data.Map.Strict                            (Map)
 
 import           Database.Bloodhound.Internal.Analysis
 import           Database.Bloodhound.Internal.Newtypes
@@ -565,11 +564,7 @@
     https://www.elastic.co/guide/en/elasticsearch/reference/1.7/indices-templates.html
 -}
 data IndexTemplate =
-<<<<<<< HEAD
   IndexTemplate { templatePatterns :: [IndexPattern]
-=======
-  IndexTemplate { templatePattern  :: IndexPattern
->>>>>>> 65080318
                 , templateSettings :: Maybe IndexSettings
                 , templateMappings :: Value
                 }
@@ -598,11 +593,7 @@
     having a mapping, and keeping different kinds of documents separated
     if possible.
 -}
-<<<<<<< HEAD
-data Mapping =
-=======
 newtype Mapping =
->>>>>>> 65080318
   Mapping { mappingFields :: [MappingField] }
   deriving (Eq, Show)
 
@@ -1401,11 +1392,7 @@
 data ThreadPool = ThreadPool {
       nodeThreadPoolName :: Text
     , nodeThreadPoolInfo :: NodeThreadPoolInfo
-<<<<<<< HEAD
 } deriving (Eq, Show)
-=======
-    } deriving (Eq, Show)
->>>>>>> 65080318
 
 data NodeThreadPoolInfo = NodeThreadPoolInfo {
       nodeThreadPoolQueueSize :: ThreadPoolSize
