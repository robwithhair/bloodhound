{-# LANGUAGE DeriveDataTypeable         #-}
{-# LANGUAGE DeriveGeneric              #-}
{-# LANGUAGE FlexibleContexts           #-}
{-# LANGUAGE FlexibleInstances          #-}
{-# LANGUAGE GeneralizedNewtypeDeriving #-}
{-# LANGUAGE MultiParamTypeClasses      #-}
{-# LANGUAGE NamedFieldPuns             #-}
{-# LANGUAGE OverloadedStrings          #-}
{-# LANGUAGE RecordWildCards            #-}
{-# LANGUAGE UndecidableInstances       #-}

-------------------------------------------------------------------------------
-- |
-- Module : Database.Bloodhound.Types
-- Copyright : (C) 2014, 2015, 2016 Chris Allen
-- License : BSD-style (see the file LICENSE)
-- Maintainer : Chris Allen <cma@bitemyapp.com
-- Stability : provisional
-- Portability : DeriveGeneric, RecordWildCards
--
-- Data types for describing actions and data structures performed to interact
-- with Elasticsearch. The two main buckets your queries against Elasticsearch
-- will fall into are 'Query's and 'Filter's. 'Filter's are more like
-- traditional database constraints and often have preferable performance
-- properties. 'Query's support human-written textual queries, such as fuzzy
-- queries.
-------------------------------------------------------------------------------



module Database.V5.Bloodhound.Types
       ( defaultCache
       , defaultIndexSettings
       , defaultIndexDocumentSettings
       , mkSort
       , showText
       , unpackId
       , mkMatchQuery
       , mkMultiMatchQuery
       , mkBoolQuery
       , mkRangeQuery
       , mkQueryStringQuery
       , mkAggregations
       , mkTermsAggregation
       , mkTermsScriptAggregation
       , mkDateHistogram
       , mkCardinalityAggregation
       , mkDocVersion
       , mkStatsAggregation
       , mkExtendedStatsAggregation
       , docVersionNumber
       , toMissing
       , toTerms
       , toDateHistogram
       , toTopHits
       , omitNulls
       , BH(..)
       , runBH
       , BHEnv
       , bhServer
       , bhManager
       , bhRequestHook
       , mkBHEnv
       , MonadBH(..)
       , Version(..)
       , VersionNumber(..)
       , MaybeNA(..)
       , BuildHash(..)
       , Status(..)
       , Existence(..)
       , NullValue(..)
       , IndexSettings(..)
       , UpdatableIndexSetting(..)
       , IndexSettingsSummary(..)
       , AllocationPolicy(..)
       , Compression(..)
       , ReplicaBounds(..)
       , Bytes(..)
       , gigabytes
       , megabytes
       , kilobytes
       , FSType(..)
       , InitialShardCount(..)
       , NodeAttrFilter(..)
       , NodeAttrName(..)
       , CompoundFormat(..)
       , IndexTemplate(..)
       , Server(..)
       , Reply
       , EsResult(..)
       , EsResultFound(..)
       , EsError(..)
       , EsProtocolException(..)
       , IndexAlias(..)
       , IndexAliasName(..)
       , IndexAliasAction(..)
       , IndexAliasCreate(..)
       , IndexAliasSummary(..)
       , IndexAliasesSummary(..)
       , AliasRouting(..)
       , SearchAliasRouting(..)
       , IndexAliasRouting(..)
       , RoutingValue(..)
       , DocVersion
       , ExternalDocVersion(..)
       , VersionControl(..)
       , DocumentParent(..)
       , IndexDocumentSettings(..)
       , Query(..)
       , Search(..)
       , SearchType(..)
       , SearchResult(..)
       , ScrollId(..)
       , SearchHits(..)
       , TrackSortScores
       , From(..)
       , Size(..)
       , Source(..)
       , PatternOrPatterns(..)
       , Include(..)
       , Exclude(..)
       , Pattern(..)
       , ShardResult(..)
       , Hit(..)
       , HitFields(..)
       , Filter(..)
       , Seminearring(..)
       , BoolMatch(..)
       , Term(..)
       , GeoPoint(..)
       , GeoBoundingBoxConstraint(..)
       , GeoBoundingBox(..)
       , GeoFilterType(..)
       , Distance(..)
       , DistanceUnit(..)
       , DistanceType(..)
       , DistanceRange(..)
       , OptimizeBbox(..)
       , LatLon(..)
       , RangeValue(..)
       , RangeExecution(..)
       , LessThan(..)
       , LessThanEq(..)
       , GreaterThan(..)
       , GreaterThanEq(..)
       , LessThanD(..)
       , LessThanEqD(..)
       , GreaterThanD(..)
       , GreaterThanEqD(..)
       , Regexp(..)
       , RegexpFlags(..)
       , RegexpFlag(..)
       , FieldName(..)
       , ScriptFields(..)
       , ScriptFieldName
       , ScriptFieldValue
       , Script(..)
       , ScriptLanguage(..)
       , ScriptInline(..)
       , ScriptId(..)
       , ScriptParams(..)
       , ScriptParamName
       , ScriptParamValue
       , IndexName(..)
       , IndexSelection(..)
       , NodeSelection(..)
       , NodeSelector(..)
       , ForceMergeIndexSettings(..)
       , defaultForceMergeIndexSettings
       , TemplateName(..)
       , TemplatePattern(..)
       , MappingName(..)
       , DocId(..)
       , CacheName(..)
       , CacheKey(..)
       , BulkOperation(..)
       , ReplicaCount(..)
       , ShardCount(..)
       , Sort
       , SortMode(..)
       , SortOrder(..)
       , SortSpec(..)
       , DefaultSort(..)
       , Missing(..)
       , OpenCloseIndex(..)
       , Method
       , Boost(..)
       , MatchQuery(..)
       , MultiMatchQuery(..)
       , BoolQuery(..)
       , BoostingQuery(..)
       , CommonTermsQuery(..)
       , FunctionScoreQuery(..)
       , BoostMode(..)
       , ScoreMode(..)
       , FunctionScoreFunctions(..)
       , ComponentFunctionScoreFunction(..)
       , FunctionScoreFunction(..)
       , Weight(..)
       , Seed(..)
       , FieldValueFactor(..)
       , Factor(..)
       , FactorModifier(..)
       , FactorMissingFieldValue(..)
       , DisMaxQuery(..)
       , FuzzyLikeThisQuery(..)
       , FuzzyLikeFieldQuery(..)
       , FuzzyQuery(..)
       , HasChildQuery(..)
       , HasParentQuery(..)
       , IndicesQuery(..)
       , MoreLikeThisQuery(..)
       , MoreLikeThisFieldQuery(..)
       , NestedQuery(..)
       , PrefixQuery(..)
       , QueryStringQuery(..)
       , SimpleQueryStringQuery(..)
       , RangeQuery(..)
       , RegexpQuery(..)
       , QueryString(..)
       , TemplateQueryInline(..)
       , TemplateQueryKeyValuePairs(..)
       , BooleanOperator(..)
       , ZeroTermsQuery(..)
       , CutoffFrequency(..)
       , Analyzer(..)
       , Tokenizer(..)
       , MaxExpansions(..)
       , Lenient(..)
       , MatchQueryType(..)
       , MultiMatchQueryType(..)
       , Tiebreaker(..)
       , MinimumMatch(..)
       , DisableCoord(..)
       , CommonMinimumMatch(..)
       , MinimumMatchHighLow(..)
       , PrefixLength(..)
       , Fuzziness(..)
       , IgnoreTermFrequency(..)
       , MaxQueryTerms(..)
       , ScoreType(..)
       , Score
       , Cache
       , TypeName(..)
       , BoostTerms(..)
       , MaxWordLength(..)
       , MinWordLength(..)
       , MaxDocFrequency(..)
       , MinDocFrequency(..)
       , PhraseSlop(..)
       , StopWord(..)
       , QueryPath(..)
       , MinimumTermFrequency(..)
       , PercentMatch(..)
       , FieldDefinition(..)
       , MappingField(..)
       , Mapping(..)
       , AllowLeadingWildcard(..)
       , LowercaseExpanded(..)
       , GeneratePhraseQueries(..)
       , Locale(..)
       , AnalyzeWildcard(..)
       , EnablePositionIncrements(..)
       , SimpleQueryFlag(..)
       , FieldOrFields(..)
       , Monoid(..)
       , ToJSON(..)
       , Interval(..)
       , TimeInterval(..)
       , ExecutionHint(..)
       , CollectionMode(..)
       , TermOrder(..)
       , TermInclusion(..)
       , SnapshotRepoSelection(..)
       , GenericSnapshotRepo(..)
       , SnapshotRepo(..)
       , SnapshotRepoConversionError(..)
       , SnapshotRepoType(..)
       , GenericSnapshotRepoSettings(..)
       , SnapshotRepoUpdateSettings(..)
       , defaultSnapshotRepoUpdateSettings
       , SnapshotRepoName(..)
       , SnapshotRepoPattern(..)
       , SnapshotVerification(..)
       , SnapshotNodeVerification(..)
       , FullNodeId(..)
       , NodeName(..)
       , ClusterName(..)
       , NodesInfo(..)
       , NodesStats(..)
       , NodeStats(..)
       , NodeBreakersStats(..)
       , NodeBreakerStats(..)
       , NodeHTTPStats(..)
       , NodeTransportStats(..)
       , NodeFSStats(..)
       , NodeDataPathStats(..)
       , NodeFSTotalStats(..)
       , NodeNetworkStats(..)
       , NodeThreadPoolsStats(..)
       , NodeThreadPoolStats(..)
       , NodeJVMStats(..)
       , JVMBufferPoolStats(..)
       , JVMGCStats(..)
       , JVMPoolStats(..)
       , NodeProcessStats(..)
       , NodeOSStats(..)
       , LoadAvgs(..)
       , NodeIndicesStats(..)
       , EsAddress(..)
       , PluginName(..)
       , NodeInfo(..)
       , NodePluginInfo(..)
       , NodeHTTPInfo(..)
       , NodeTransportInfo(..)
       , BoundTransportAddress(..)
       , NodeNetworkInfo(..)
       , MacAddress(..)
       , NetworkInterfaceName(..)
       , NodeNetworkInterface(..)
       , NodeThreadPoolsInfo(..)
       , NodeThreadPoolInfo(..)
       , ThreadPoolSize(..)
       , ThreadPoolType(..)
       , NodeJVMInfo(..)
       , JVMMemoryPool(..)
       , JVMGCCollector(..)
       , JVMMemoryInfo(..)
       , PID(..)
       , NodeOSInfo(..)
       , CPUInfo(..)
       , NodeProcessInfo(..)
       , FsSnapshotRepo(..)
       , SnapshotCreateSettings(..)
       , defaultSnapshotCreateSettings
       , SnapshotSelection(..)
       , SnapshotPattern(..)
       , SnapshotInfo(..)
       , SnapshotShardFailure(..)
       , ShardId(..)
       , SnapshotName(..)
       , SnapshotState(..)
       , SnapshotRestoreSettings(..)
       , defaultSnapshotRestoreSettings
       , RestoreRenamePattern(..)
       , RestoreRenameToken(..)
       , RRGroupRefNum
       , rrGroupRefNum
       , mkRRGroupRefNum
       , RestoreIndexSettings(..)
       , Suggest(..)
       , SuggestType(..)
       , PhraseSuggester(..)
       , PhraseSuggesterHighlighter(..)
       , PhraseSuggesterCollate(..)
       , mkPhraseSuggester
       , SuggestOptions(..)
       , SuggestResponse(..)
       , NamedSuggestionResponse(..)

       , Aggregation(..)
       , Aggregations
       , AggregationResults
       , BucketValue(..)
       , Bucket(..)
       , BucketAggregation(..)
       , TermsAggregation(..)
       , MissingAggregation(..)
       , ValueCountAggregation(..)
       , FilterAggregation(..)
       , CardinalityAggregation(..)
       , DateHistogramAggregation(..)
       , DateRangeAggregation(..)
       , DateRangeAggRange(..)
       , DateMathExpr(..)
       , DateMathAnchor(..)
       , DateMathModifier(..)
       , DateMathUnit(..)
       , TopHitsAggregation(..)
       , StatisticsAggregation(..)

       , Highlights(..)
       , FieldHighlight(..)
       , HighlightSettings(..)
       , PlainHighlight(..)
       , PostingsHighlight(..)
       , FastVectorHighlight(..)
       , CommonHighlight(..)
       , NonPostings(..)
       , HighlightEncoder(..)
       , HighlightTag(..)
       , HitHighlight

       , MissingResult(..)
       , TermsResult(..)
       , DateHistogramResult(..)
       , DateRangeResult(..)
       , TopHitResult(..)

       , EsUsername(..)
       , EsPassword(..)

       , Analysis(..)
       , AnalyzerDefinition(..)
       , TokenizerDefinition(..)
       , Ngram(..)
       , TokenChar(..)
         ) where

-- import           Control.Applicative                   as A
-- import           Control.Arrow                         (first)
-- import           Control.Monad.Catch
-- import           Control.Monad.Except
-- import           Control.Monad.State                   (MonadState)
-- import           Control.Monad.Writer                  (MonadWriter)
-- import           Data.Aeson
-- import           Data.Aeson.Types                      (Pair, Parser,
--                                                         emptyObject,
--                                                         parseEither, parseMaybe,
--                                                         typeMismatch)
-- import qualified Data.ByteString.Lazy.Char8            as L
-- import           Data.Char
-- import           Data.Hashable                         (Hashable)
-- import qualified Data.HashMap.Strict                   as HM
-- import           Data.List                             (foldl', intercalate,
--                                                         nub)
-- import           Data.List.NonEmpty                    (NonEmpty (..), toList)
-- import           Data.Maybe
-- import           Data.Scientific                       (Scientific)
-- import           Data.Semigroup
-- import           Data.Text                             (Text)
-- import qualified Data.Text                             as T
-- import           Data.Time.Calendar
-- import           Data.Time.Clock                       (NominalDiffTime,
--                                                         UTCTime)
-- import           Data.Time.Clock.POSIX
-- import qualified Data.Traversable                      as DT
-- import           Data.Typeable                         (Typeable)
-- import qualified Data.Vector                           as V
-- import qualified Data.Version                          as Vers
-- import           GHC.Enum
-- import           GHC.Generics                          (Generic)
-- import           Network.HTTP.Client
-- import qualified Network.HTTP.Types.Method             as NHTM
-- import qualified Text.ParserCombinators.ReadP          as RP
-- import qualified Text.Read                             as TR

import           Bloodhound.Import

import qualified Data.Traversable                      as DT
import qualified Data.HashMap.Strict                   as HM
import qualified Data.Map.Strict                       as M
import qualified Data.Text                             as T

import           Database.V5.Bloodhound.Types.Class
import           Database.V5.Bloodhound.Types.Internal.Analysis
import           Database.V5.Bloodhound.Types.Internal.Client
import           Database.V5.Bloodhound.Types.Internal.Newtypes
import           Database.V5.Bloodhound.Types.Internal.Query
import           Database.V5.Bloodhound.Types.Internal.StringlyTyped

{-| 'Sort' is a synonym for a list of 'SortSpec's. Sort behavior is order
    dependent with later sorts acting as tie-breakers for earlier sorts.
-}
type Sort = [SortSpec]

{-| The two main kinds of 'SortSpec' are 'DefaultSortSpec' and
    'GeoDistanceSortSpec'. The latter takes a 'SortOrder', 'GeoPoint', and
    'DistanceUnit' to express "nearness" to a single geographical point as a
    sort specification.

<http://www.elasticsearch.org/guide/en/elasticsearch/reference/current/search-request-sort.html#search-request-sort>
-}
data SortSpec = DefaultSortSpec DefaultSort
              | GeoDistanceSortSpec SortOrder GeoPoint DistanceUnit deriving (Eq, Show)

{-| 'DefaultSort' is usually the kind of 'SortSpec' you'll want. There's a
    'mkSort' convenience function for when you want to specify only the most
    common parameters.

    The `ignoreUnmapped`, when `Just` field is used to set the elastic 'unmapped_type'

<http://www.elasticsearch.org/guide/en/elasticsearch/reference/current/search-request-sort.html#search-request-sort>
-}
data DefaultSort =
  DefaultSort { sortFieldName  :: FieldName
              , sortOrder      :: SortOrder
                                  -- default False
              , ignoreUnmapped :: Maybe Text
              , sortMode       :: Maybe SortMode
              , missingSort    :: Maybe Missing
              , nestedFilter   :: Maybe Filter } deriving (Eq, Show)

{-| 'SortOrder' is 'Ascending' or 'Descending', as you might expect. These get
    encoded into "asc" or "desc" when turned into JSON.

<http://www.elasticsearch.org/guide/en/elasticsearch/reference/current/search-request-sort.html#search-request-sort>
-}
data SortOrder = Ascending
               | Descending deriving (Eq, Show)

{-| 'Missing' prescribes how to handle missing fields. A missing field can be
    sorted last, first, or using a custom value as a substitute.

<http://www.elasticsearch.org/guide/en/elasticsearch/reference/current/search-request-sort.html#_missing_values>
-}
data Missing = LastMissing
             | FirstMissing
             | CustomMissing Text deriving (Eq, Show)

{-| 'SortMode' prescribes how to handle sorting array/multi-valued fields.

http://www.elasticsearch.org/guide/en/elasticsearch/reference/current/search-request-sort.html#_sort_mode_option
-}
data SortMode = SortMin
              | SortMax
              | SortSum
              | SortAvg deriving (Eq, Show)

{-| 'mkSort' defaults everything but the 'FieldName' and the 'SortOrder' so
    that you can concisely describe the usual kind of 'SortSpec's you want.
-}
mkSort :: FieldName -> SortOrder -> DefaultSort
mkSort fieldName sOrder = DefaultSort fieldName sOrder Nothing Nothing Nothing Nothing

<<<<<<< HEAD
=======
{-| 'Cache' is for telling ES whether it should cache a 'Filter' not.
    'Query's cannot be cached.
-}
type Cache   = Bool -- caching on/off
defaultCache :: Cache
defaultCache = False

{-| 'PrefixValue' is used in 'PrefixQuery' as the main query component.
-}
-- type PrefixValue = Text

{-| 'BooleanOperator' is the usual And/Or operators with an ES compatible
    JSON encoding baked in. Used all over the place.
-}
data BooleanOperator = And | Or deriving (Eq, Read, Show, Generic, Typeable)

{-| 'ShardCount' is part of 'IndexSettings'
-}
newtype ShardCount = ShardCount Int deriving (Eq, Read, Show, Generic, ToJSON, Typeable)

{-| 'ReplicaCount' is part of 'IndexSettings'
-}
newtype ReplicaCount = ReplicaCount Int deriving (Eq, Read, Show, Generic, ToJSON, Typeable)

{-| 'IndexName' is used to describe which index to query/create/delete
-}
newtype IndexName = IndexName Text deriving (Eq, Generic, Read, Show, ToJSON, FromJSON, Typeable)

{-| 'IndexSelection' is used for APIs which take a single index, a list of
    indexes, or the special @_all@ index.
-}
--TODO: this does not fully support <https://www.elastic.co/guide/en/elasticsearch/reference/1.7/multi-index.html multi-index syntax>. It wouldn't be too hard to implement but you'd have to add the optional parameters (ignore_unavailable, allow_no_indices, expand_wildcards) to any APIs using it. Also would be a breaking API.
data IndexSelection = IndexList (NonEmpty IndexName)
                    | AllIndexes deriving (Eq, Generic, Show, Typeable)

{-| 'NodeSelection' is used for most cluster APIs. See <https://www.elastic.co/guide/en/elasticsearch/reference/current/cluster.html#cluster-nodes here> for more details.
-}
data NodeSelection = LocalNode
                   -- ^ Whatever node receives this request
                   | NodeList (NonEmpty NodeSelector)
                   | AllNodes deriving (Eq, Generic, Show, Typeable)


-- | An exact match or pattern to identify a node. Note that All of
-- these options support wildcarding, so your node name, server, attr
-- name can all contain * characters to be a fuzzy match.
data NodeSelector = NodeByName NodeName
                  | NodeByFullNodeId FullNodeId
                  | NodeByHost Server
                  -- ^ e.g. 10.0.0.1 or even 10.0.0.*
                  | NodeByAttribute NodeAttrName Text
                  -- ^ NodeAttrName can be a pattern, e.g. rack*. The value can too.
                  deriving (Eq, Generic, Show, Typeable)

{-| 'TemplateName' is used to describe which template to query/create/delete
-}
newtype TemplateName = TemplateName Text deriving (Eq, Read, Show, Generic, ToJSON, FromJSON, Typeable)

{-| 'TemplatePattern' represents a pattern which is matched against index names
-}
newtype TemplatePattern = TemplatePattern Text deriving (Eq, Read, Show, Generic, ToJSON, FromJSON, Typeable)

{-| 'MappingName' is part of mappings which are how ES describes and schematizes
    the data in the indices.
-}
newtype MappingName = MappingName Text deriving (Eq, Generic, Read, Show, ToJSON, FromJSON, Typeable)

{-| 'DocId' is a generic wrapper value for expressing unique Document IDs.
    Can be set by the user or created by ES itself. Often used in client
    functions for poking at specific documents.
-}
newtype DocId = DocId Text deriving (Eq, Generic, Read, Show, ToJSON, FromJSON, Typeable)

{-| 'QueryString' is used to wrap query text bodies, be they human written or not.
-}
newtype QueryString = QueryString Text deriving (Eq, Generic, Read, Show, ToJSON, FromJSON, Typeable)

{-| 'FieldName' is used all over the place wherever a specific field within
     a document needs to be specified, usually in 'Query's or 'Filter's.
-}
newtype FieldName = FieldName Text deriving (Eq, Read, Show, Generic, ToJSON, FromJSON, Typeable)

newtype ScriptFields =
  ScriptFields (HM.HashMap ScriptFieldName ScriptFieldValue)
  deriving (Eq, Read, Show, Generic, Typeable)

type ScriptFieldName = Text
type ScriptFieldValue = Value

data Script =
  Script { scriptLanguage :: Maybe ScriptLanguage
         , scriptInline   :: Maybe ScriptInline
         , scriptStored   :: Maybe ScriptId
         , scriptParams   :: Maybe ScriptParams
         } deriving (Eq, Read, Show, Generic, Typeable)

newtype ScriptLanguage =
  ScriptLanguage Text deriving (Eq, Read, Show, Generic, Typeable, ToJSON, FromJSON)

newtype ScriptInline =
  ScriptInline Text deriving (Eq, Read, Show, Generic, Typeable, ToJSON, FromJSON)

newtype ScriptId =
  ScriptId Text deriving (Eq, Read, Show, Generic, Typeable, ToJSON, FromJSON)

newtype ScriptParams =
  ScriptParams (HM.HashMap ScriptParamName ScriptParamValue)
  deriving (Eq, Read, Show, Generic, Typeable)

type ScriptParamName = Text
type ScriptParamValue = Value

{-| 'CacheName' is used in 'RegexpFilter' for describing the
    'CacheKey' keyed caching behavior.
-}
newtype CacheName = CacheName Text deriving (Eq, Read, Show, Generic, ToJSON, FromJSON, Typeable)

{-| 'CacheKey' is used in 'RegexpFilter' to key regex caching.
-}
newtype CacheKey =
  CacheKey Text deriving (Eq, Read, Show, Generic, ToJSON, FromJSON, Typeable)
newtype Existence =
  Existence Bool deriving (Eq, Read, Show, Generic, ToJSON, FromJSON, Typeable)
newtype NullValue =
  NullValue Bool deriving (Eq, Read, Show, Generic, ToJSON, FromJSON, Typeable)
newtype CutoffFrequency =
  CutoffFrequency Double deriving (Eq, Read, Show, Generic, ToJSON, FromJSON, Typeable)
newtype Analyzer =
  Analyzer Text deriving (Eq, Read, Show, Generic, ToJSON, FromJSON, Typeable)
newtype MaxExpansions =
  MaxExpansions Int deriving (Eq, Read, Show, Generic, ToJSON, FromJSON, Typeable)

{-| 'Lenient', if set to true, will cause format based failures to be
    ignored. I don't know what the bloody default is, Elasticsearch
    documentation didn't say what it was. Let me know if you figure it out.
-}
newtype Lenient =
  Lenient Bool deriving (Eq, Read, Show, Generic, ToJSON, FromJSON, Typeable)
newtype Tiebreaker =
  Tiebreaker Double deriving (Eq, Read, Show, Generic, ToJSON, FromJSON, Typeable)
newtype Boost =
  Boost Double deriving (Eq, Read, Show, Generic, ToJSON, FromJSON, Typeable)
newtype BoostTerms =
  BoostTerms Double deriving (Eq, Read, Show, Generic, ToJSON, FromJSON, Typeable)

{-| 'MinimumMatch' controls how many should clauses in the bool query should
     match. Can be an absolute value (2) or a percentage (30%) or a
     combination of both.
-}
newtype MinimumMatch =
  MinimumMatch Int deriving (Eq, Read, Show, Generic, ToJSON, FromJSON, Typeable)
newtype DisableCoord =
  DisableCoord Bool deriving (Eq, Read, Show, Generic, ToJSON, FromJSON, Typeable)
newtype IgnoreTermFrequency =
  IgnoreTermFrequency Bool deriving (Eq, Read, Show, Generic, ToJSON, FromJSON, Typeable)
newtype MinimumTermFrequency =
  MinimumTermFrequency Int deriving (Eq, Read, Show, Generic, ToJSON, FromJSON, Typeable)
newtype MaxQueryTerms =
  MaxQueryTerms Int deriving (Eq, Read, Show, Generic, ToJSON, FromJSON, Typeable)
newtype Fuzziness =
  Fuzziness Double deriving (Eq, Read, Show, Generic, ToJSON, FromJSON, Typeable)

{-| 'PrefixLength' is the prefix length used in queries, defaults to 0. -}
newtype PrefixLength =
  PrefixLength Int deriving (Eq, Read, Show, Generic, ToJSON, FromJSON, Typeable)
newtype TypeName =
  TypeName Text deriving (Eq, Read, Show, Generic, ToJSON, FromJSON, Typeable)
newtype PercentMatch =
  PercentMatch Double deriving (Eq, Read, Show, Generic, ToJSON, FromJSON, Typeable)
newtype StopWord =
  StopWord Text deriving (Eq, Read, Show, Generic, ToJSON, FromJSON, Typeable)
newtype QueryPath =
  QueryPath Text deriving (Eq, Read, Show, Generic, ToJSON, FromJSON, Typeable)

{-| Allowing a wildcard at the beginning of a word (eg "*ing") is particularly
    heavy, because all terms in the index need to be examined, just in case
    they match. Leading wildcards can be disabled by setting
    'AllowLeadingWildcard' to false. -}
newtype AllowLeadingWildcard =
  AllowLeadingWildcard     Bool deriving (Eq, Read, Show, Generic, ToJSON, FromJSON, Typeable)
newtype LowercaseExpanded =
  LowercaseExpanded        Bool deriving (Eq, Read, Show, Generic, ToJSON, FromJSON, Typeable)
newtype EnablePositionIncrements =
  EnablePositionIncrements Bool deriving (Eq, Read, Show, Generic, ToJSON, FromJSON, Typeable)

{-| By default, wildcard terms in a query are not analyzed.
    Setting 'AnalyzeWildcard' to true enables best-effort analysis.
-}
newtype AnalyzeWildcard = AnalyzeWildcard Bool deriving (Eq, Read, Show, Generic, ToJSON, FromJSON, Typeable)

{-| 'GeneratePhraseQueries' defaults to false.
-}
newtype GeneratePhraseQueries =
  GeneratePhraseQueries Bool deriving (Eq, Read, Show, Generic, ToJSON, FromJSON, Typeable)

{-| 'Locale' is used for string conversions - defaults to ROOT.
-}
newtype Locale        = Locale        Text deriving (Eq, Read, Show, Generic, ToJSON, FromJSON, Typeable)
newtype MaxWordLength = MaxWordLength Int  deriving (Eq, Read, Show, Generic, ToJSON, FromJSON, Typeable)
newtype MinWordLength = MinWordLength Int  deriving (Eq, Read, Show, Generic, ToJSON, FromJSON, Typeable)

{-| 'PhraseSlop' sets the default slop for phrases, 0 means exact
     phrase matches. Default is 0.
-}
newtype PhraseSlop      = PhraseSlop      Int deriving (Eq, Read, Show, Generic, ToJSON, FromJSON, Typeable)
newtype MinDocFrequency = MinDocFrequency Int deriving (Eq, Read, Show, Generic, ToJSON, FromJSON, Typeable)
newtype MaxDocFrequency = MaxDocFrequency Int deriving (Eq, Read, Show, Generic, ToJSON, FromJSON, Typeable)

-- | Newtype wrapper to parse ES's concerning tendency to in some APIs return a floating point number of milliseconds since epoch ಠ_ಠ
newtype POSIXMS = POSIXMS { posixMS :: UTCTime }

>>>>>>> 23e8a8e1
{-| 'unpackId' is a silly convenience function that gets used once.
-}
unpackId :: DocId -> Text
unpackId (DocId docId) = docId

type TrackSortScores = Bool
newtype From = From Int deriving (Eq, Show, ToJSON)
newtype Size = Size Int deriving (Eq, Show, ToJSON, FromJSON)

data Search = Search { queryBody       :: Maybe Query
                     , filterBody      :: Maybe Filter
                     , sortBody        :: Maybe Sort
                     , aggBody         :: Maybe Aggregations
                     , highlight       :: Maybe Highlights
                       -- default False
                     , trackSortScores :: TrackSortScores
                     , from            :: From
                     , size            :: Size
                     , searchType      :: SearchType
                     , fields          :: Maybe [FieldName]
                     , scriptFields    :: Maybe ScriptFields
                     , source          :: Maybe Source
                     , suggestBody     :: Maybe Suggest -- ^ Only one Suggestion request / response per Search is supported.
                     } deriving (Eq, Show)

data SearchType = SearchTypeQueryThenFetch
                | SearchTypeDfsQueryThenFetch
  deriving (Eq, Show)

data Source =
    NoSource
  | SourcePatterns PatternOrPatterns
  | SourceIncludeExclude Include Exclude
    deriving (Eq, Show)

data PatternOrPatterns = PopPattern   Pattern
                       | PopPatterns [Pattern] deriving (Eq, Read, Show)

data Include = Include [Pattern] deriving (Eq, Read, Show)
data Exclude = Exclude [Pattern] deriving (Eq, Read, Show)

newtype Pattern = Pattern Text deriving (Eq, Read, Show)

data Highlights = Highlights
  { globalsettings  :: Maybe HighlightSettings
  , highlightFields :: [FieldHighlight]
  } deriving (Eq, Show)

data FieldHighlight =
  FieldHighlight FieldName (Maybe HighlightSettings)
  deriving (Eq, Show)


data HighlightSettings =
    Plain PlainHighlight
  | Postings PostingsHighlight
  | FastVector FastVectorHighlight
  deriving (Eq, Show)

data PlainHighlight =
  PlainHighlight { plainCommon  :: Maybe CommonHighlight
                 , plainNonPost :: Maybe NonPostings }
  deriving (Eq, Show)

 -- This requires that index_options are set to 'offset' in the mapping.
data PostingsHighlight =
  PostingsHighlight (Maybe CommonHighlight)
  deriving (Eq, Show)

-- This requires that term_vector is set to 'with_positions_offsets' in the mapping.
data FastVectorHighlight =
    FastVectorHighlight { fvCommon          :: Maybe CommonHighlight
                        , fvNonPostSettings :: Maybe NonPostings
                        , boundaryChars     :: Maybe Text
                        , boundaryMaxScan   :: Maybe Int
                        , fragmentOffset    :: Maybe Int
                        , matchedFields     :: [Text]
                        , phraseLimit       :: Maybe Int
                        } deriving (Eq, Show)

data CommonHighlight =
    CommonHighlight { order             :: Maybe Text
                    , forceSource       :: Maybe Bool
                    , tag               :: Maybe HighlightTag
                    , encoder           :: Maybe HighlightEncoder
                    , noMatchSize       :: Maybe Int
                    , highlightQuery    :: Maybe Query
                    , requireFieldMatch :: Maybe Bool
                    } deriving (Eq, Show)

-- Settings that are only applicable to FastVector and Plain highlighters.
data NonPostings =
    NonPostings { fragmentSize      :: Maybe Int
                , numberOfFragments :: Maybe Int
                } deriving (Eq, Show)

data HighlightEncoder = DefaultEncoder
                      | HTMLEncoder
                      deriving (Eq, Show)

-- NOTE: Should the tags use some kind of HTML type, rather than Text?
<<<<<<< HEAD
data HighlightTag =
    TagSchema Text
    -- Only uses more than the first value in the lists if fvh
  | CustomTags ([Text], [Text]) 
  deriving (Eq, Show)

=======
data HighlightTag = TagSchema Text
                  | CustomTags ([Text], [Text]) -- Only uses more than the first value in the lists if fvh
                  deriving (Read, Show, Eq, Generic, Typeable)


data Query =
  TermQuery                     Term (Maybe Boost)
  | TermsQuery                  Text (NonEmpty Text)
  | QueryMatchQuery             MatchQuery
  | QueryMultiMatchQuery        MultiMatchQuery
  | QueryBoolQuery              BoolQuery
  | QueryBoostingQuery          BoostingQuery
  | QueryCommonTermsQuery       CommonTermsQuery
  | ConstantScoreQuery          Query Boost
  | QueryFunctionScoreQuery     FunctionScoreQuery
  | QueryDisMaxQuery            DisMaxQuery
  | QueryFuzzyLikeThisQuery     FuzzyLikeThisQuery
  | QueryFuzzyLikeFieldQuery    FuzzyLikeFieldQuery
  | QueryFuzzyQuery             FuzzyQuery
  | QueryHasChildQuery          HasChildQuery
  | QueryHasParentQuery         HasParentQuery
  | IdsQuery                    MappingName [DocId]
  | QueryIndicesQuery           IndicesQuery
  | MatchAllQuery               (Maybe Boost)
  | QueryMoreLikeThisQuery      MoreLikeThisQuery
  | QueryMoreLikeThisFieldQuery MoreLikeThisFieldQuery
  | QueryNestedQuery            NestedQuery
  | QueryPrefixQuery            PrefixQuery
  | QueryQueryStringQuery       QueryStringQuery
  | QuerySimpleQueryStringQuery SimpleQueryStringQuery
  | QueryRangeQuery             RangeQuery
  | QueryRegexpQuery            RegexpQuery
  | QueryExistsQuery            FieldName
  | QueryMatchNoneQuery
  | QueryTemplateQueryInline    TemplateQueryInline
  deriving (Eq, Read, Show, Generic, Typeable)

-- | As of Elastic 2.0, 'Filters' are just 'Queries' housed in a Bool Query, and
-- flagged in a different context.
newtype Filter = Filter { unFilter :: Query }
  deriving (Eq, Read, Show, Generic, Typeable)

instance ToJSON Filter where
  toJSON = toJSON . unFilter

instance FromJSON Filter where
  parseJSON v = Filter <$> parseJSON v

data RegexpQuery =
  RegexpQuery { regexpQueryField :: FieldName
              , regexpQuery      :: Regexp
              , regexpQueryFlags :: RegexpFlags
              , regexpQueryBoost :: Maybe Boost
              } deriving (Eq, Read, Show, Generic, Typeable)

data RangeQuery =
  RangeQuery { rangeQueryField :: FieldName
             , rangeQueryRange :: RangeValue
             , rangeQueryBoost :: Boost } deriving (Eq, Read, Show, Generic, Typeable)

mkRangeQuery :: FieldName -> RangeValue -> RangeQuery
mkRangeQuery f r = RangeQuery f r (Boost 1.0)

data SimpleQueryStringQuery =
  SimpleQueryStringQuery
    { simpleQueryStringQuery             :: QueryString
    , simpleQueryStringField             :: Maybe FieldOrFields
    , simpleQueryStringOperator          :: Maybe BooleanOperator
    , simpleQueryStringAnalyzer          :: Maybe Analyzer
    , simpleQueryStringFlags             :: Maybe (NonEmpty SimpleQueryFlag)
    , simpleQueryStringLowercaseExpanded :: Maybe LowercaseExpanded
    , simpleQueryStringLocale            :: Maybe Locale
    } deriving (Eq, Read, Show, Generic, Typeable)

data SimpleQueryFlag =
  SimpleQueryAll
  | SimpleQueryNone
  | SimpleQueryAnd
  | SimpleQueryOr
  | SimpleQueryPrefix
  | SimpleQueryPhrase
  | SimpleQueryPrecedence
  | SimpleQueryEscape
  | SimpleQueryWhitespace
  | SimpleQueryFuzzy
  | SimpleQueryNear
  | SimpleQuerySlop deriving (Eq, Read, Show, Generic, Typeable)

-- use_dis_max and tie_breaker when fields are plural?
data QueryStringQuery =
  QueryStringQuery
  { queryStringQuery                    :: QueryString
  , queryStringDefaultField             :: Maybe FieldName
  , queryStringOperator                 :: Maybe BooleanOperator
  , queryStringAnalyzer                 :: Maybe Analyzer
  , queryStringAllowLeadingWildcard     :: Maybe AllowLeadingWildcard
  , queryStringLowercaseExpanded        :: Maybe LowercaseExpanded
  , queryStringEnablePositionIncrements :: Maybe EnablePositionIncrements
  , queryStringFuzzyMaxExpansions       :: Maybe MaxExpansions
  , queryStringFuzziness                :: Maybe Fuzziness
  , queryStringFuzzyPrefixLength        :: Maybe PrefixLength
  , queryStringPhraseSlop               :: Maybe PhraseSlop
  , queryStringBoost                    :: Maybe Boost
  , queryStringAnalyzeWildcard          :: Maybe AnalyzeWildcard
  , queryStringGeneratePhraseQueries    :: Maybe GeneratePhraseQueries
  , queryStringMinimumShouldMatch       :: Maybe MinimumMatch
  , queryStringLenient                  :: Maybe Lenient
  , queryStringLocale                   :: Maybe Locale
  } deriving (Eq, Read, Show, Generic, Typeable)

mkQueryStringQuery :: QueryString -> QueryStringQuery
mkQueryStringQuery qs =
  QueryStringQuery qs Nothing Nothing
  Nothing Nothing Nothing Nothing
  Nothing Nothing Nothing Nothing
  Nothing Nothing Nothing Nothing
  Nothing Nothing

data FieldOrFields = FofField   FieldName
                   | FofFields (NonEmpty FieldName) deriving (Eq, Read, Show, Generic, Typeable)

data PrefixQuery =
  PrefixQuery
  { prefixQueryField       :: FieldName
  , prefixQueryPrefixValue :: Text
  , prefixQueryBoost       :: Maybe Boost } deriving (Eq, Read, Show, Generic, Typeable)

data NestedQuery =
  NestedQuery
  { nestedQueryPath      :: QueryPath
  , nestedQueryScoreType :: ScoreType
  , nestedQuery          :: Query } deriving (Eq, Read, Show, Generic, Typeable)

data MoreLikeThisFieldQuery =
  MoreLikeThisFieldQuery
  { moreLikeThisFieldText            :: Text
  , moreLikeThisFieldFields          :: FieldName
                                        -- default 0.3 (30%)
  , moreLikeThisFieldPercentMatch    :: Maybe PercentMatch
  , moreLikeThisFieldMinimumTermFreq :: Maybe MinimumTermFrequency
  , moreLikeThisFieldMaxQueryTerms   :: Maybe MaxQueryTerms
  , moreLikeThisFieldStopWords       :: Maybe (NonEmpty StopWord)
  , moreLikeThisFieldMinDocFrequency :: Maybe MinDocFrequency
  , moreLikeThisFieldMaxDocFrequency :: Maybe MaxDocFrequency
  , moreLikeThisFieldMinWordLength   :: Maybe MinWordLength
  , moreLikeThisFieldMaxWordLength   :: Maybe MaxWordLength
  , moreLikeThisFieldBoostTerms      :: Maybe BoostTerms
  , moreLikeThisFieldBoost           :: Maybe Boost
  , moreLikeThisFieldAnalyzer        :: Maybe Analyzer
  } deriving (Eq, Read, Show, Generic, Typeable)

data MoreLikeThisQuery =
  MoreLikeThisQuery
  { moreLikeThisText            :: Text
  , moreLikeThisFields          :: Maybe (NonEmpty FieldName)
    -- default 0.3 (30%)
  , moreLikeThisPercentMatch    :: Maybe PercentMatch
  , moreLikeThisMinimumTermFreq :: Maybe MinimumTermFrequency
  , moreLikeThisMaxQueryTerms   :: Maybe MaxQueryTerms
  , moreLikeThisStopWords       :: Maybe (NonEmpty StopWord)
  , moreLikeThisMinDocFrequency :: Maybe MinDocFrequency
  , moreLikeThisMaxDocFrequency :: Maybe MaxDocFrequency
  , moreLikeThisMinWordLength   :: Maybe MinWordLength
  , moreLikeThisMaxWordLength   :: Maybe MaxWordLength
  , moreLikeThisBoostTerms      :: Maybe BoostTerms
  , moreLikeThisBoost           :: Maybe Boost
  , moreLikeThisAnalyzer        :: Maybe Analyzer
  } deriving (Eq, Read, Show, Generic, Typeable)

data IndicesQuery =
  IndicesQuery
  { indicesQueryIndices :: [IndexName]
  , indicesQuery        :: Query
    -- default "all"
  , indicesQueryNoMatch :: Maybe Query } deriving (Eq, Read, Show, Generic, Typeable)

data HasParentQuery =
  HasParentQuery
  { hasParentQueryType      :: TypeName
  , hasParentQuery          :: Query
  , hasParentQueryScoreType :: Maybe ScoreType } deriving (Eq, Read, Show, Generic, Typeable)

data HasChildQuery =
  HasChildQuery
  { hasChildQueryType      :: TypeName
  , hasChildQuery          :: Query
  , hasChildQueryScoreType :: Maybe ScoreType } deriving (Eq, Read, Show, Generic, Typeable)

data ScoreType =
  ScoreTypeMax
  | ScoreTypeSum
  | ScoreTypeAvg
  | ScoreTypeNone deriving (Eq, Read, Show, Generic, Typeable)

data FuzzyQuery =
  FuzzyQuery { fuzzyQueryField         :: FieldName
             , fuzzyQueryValue         :: Text
             , fuzzyQueryPrefixLength  :: PrefixLength
             , fuzzyQueryMaxExpansions :: MaxExpansions
             , fuzzyQueryFuzziness     :: Fuzziness
             , fuzzyQueryBoost         :: Maybe Boost
             } deriving (Eq, Read, Show, Generic, Typeable)

data FuzzyLikeFieldQuery =
  FuzzyLikeFieldQuery
  { fuzzyLikeField                    :: FieldName
    -- anaphora is good for the soul.
  , fuzzyLikeFieldText                :: Text
  , fuzzyLikeFieldMaxQueryTerms       :: MaxQueryTerms
  , fuzzyLikeFieldIgnoreTermFrequency :: IgnoreTermFrequency
  , fuzzyLikeFieldFuzziness           :: Fuzziness
  , fuzzyLikeFieldPrefixLength        :: PrefixLength
  , fuzzyLikeFieldBoost               :: Boost
  , fuzzyLikeFieldAnalyzer            :: Maybe Analyzer
  } deriving (Eq, Read, Show, Generic, Typeable)

data FuzzyLikeThisQuery =
  FuzzyLikeThisQuery
  { fuzzyLikeFields              :: [FieldName]
  , fuzzyLikeText                :: Text
  , fuzzyLikeMaxQueryTerms       :: MaxQueryTerms
  , fuzzyLikeIgnoreTermFrequency :: IgnoreTermFrequency
  , fuzzyLikeFuzziness           :: Fuzziness
  , fuzzyLikePrefixLength        :: PrefixLength
  , fuzzyLikeBoost               :: Boost
  , fuzzyLikeAnalyzer            :: Maybe Analyzer
  } deriving (Eq, Read, Show, Generic, Typeable)

data FunctionScoreQuery =
  FunctionScoreQuery { functionScoreQuery     :: Maybe Query
                     , functionScoreBoost     :: Maybe Boost
                     , functionScoreFunctions :: FunctionScoreFunctions
                     , functionScoreMaxBoost  :: Maybe Boost
                     , functionScoreBoostMode :: Maybe BoostMode
                     , functionScoreMinScore  :: Score
                     , functionScoreScoreMode :: Maybe ScoreMode
                     } deriving (Eq, Read, Show, Generic, Typeable)

data BoostMode =
  BoostModeMultiply
  | BoostModeReplace
  | BoostModeSum
  | BoostModeAvg
  | BoostModeMax
  | BoostModeMin deriving (Eq, Read, Show, Generic, Typeable)

data ScoreMode =
  ScoreModeMultiply
  | ScoreModeSum
  | ScoreModeAvg
  | ScoreModeFirst
  | ScoreModeMax
  | ScoreModeMin deriving (Eq, Read, Show, Generic, Typeable)

data FunctionScoreFunctions =
  FunctionScoreSingle FunctionScoreFunction
  | FunctionScoreMultiple (NonEmpty ComponentFunctionScoreFunction) deriving (Eq, Read, Show, Generic, Typeable)

data ComponentFunctionScoreFunction =
  ComponentFunctionScoreFunction { componentScoreFunctionFilter :: Maybe Filter
                                 , componentScoreFunction       :: FunctionScoreFunction
                                 , componentScoreFunctionWeight :: Maybe Weight
                                 } deriving (Eq, Read, Show, Generic, Typeable)

data FunctionScoreFunction =
  FunctionScoreFunctionScript Script
  | FunctionScoreFunctionRandom Seed
  | FunctionScoreFunctionFieldValueFactor FieldValueFactor
  deriving (Eq, Read, Show, Generic, Typeable)

newtype Weight =
  Weight Float deriving (Eq, Read, Show, Generic, Typeable, ToJSON, FromJSON)

newtype Seed =
  Seed Float deriving (Eq, Read, Show, Generic, Typeable, ToJSON, FromJSON)

data FieldValueFactor =
  FieldValueFactor { fieldValueFactorField    :: FieldName
                   , fieldValueFactor         :: Maybe Factor
                   , fieldValueFactorModifier :: Maybe FactorModifier
                   , fieldValueFactorMissing  :: Maybe FactorMissingFieldValue
                   } deriving (Eq, Read, Show, Generic, Typeable)

newtype Factor =
  Factor Float deriving (Eq, Read, Show, Generic, Typeable, ToJSON, FromJSON)

data FactorModifier =
  FactorModifierNone
  | FactorModifierLog
  | FactorModifierLog1p
  | FactorModifierLog2p
  | FactorModifierLn
  | FactorModifierLn1p
  | FactorModifierLn2p
  | FactorModifierSquare
  | FactorModifierSqrt
  | FactorModifierReciprocal deriving (Eq, Read, Show, Generic, Typeable)

newtype FactorMissingFieldValue =
  FactorMissingFieldValue Float deriving (Eq, Read, Show, Generic, Typeable, ToJSON, FromJSON)

data DisMaxQuery =
  DisMaxQuery { disMaxQueries    :: [Query]
                -- default 0.0
              , disMaxTiebreaker :: Tiebreaker
              , disMaxBoost      :: Maybe Boost
              } deriving (Eq, Read, Show, Generic, Typeable)

data MatchQuery =
  MatchQuery { matchQueryField           :: FieldName
             , matchQueryQueryString     :: QueryString
             , matchQueryOperator        :: BooleanOperator
             , matchQueryZeroTerms       :: ZeroTermsQuery
             , matchQueryCutoffFrequency :: Maybe CutoffFrequency
             , matchQueryMatchType       :: Maybe MatchQueryType
             , matchQueryAnalyzer        :: Maybe Analyzer
             , matchQueryMaxExpansions   :: Maybe MaxExpansions
             , matchQueryLenient         :: Maybe Lenient
             , matchQueryBoost           :: Maybe Boost } deriving (Eq, Read, Show, Generic, Typeable)

{-| 'mkMatchQuery' is a convenience function that defaults the less common parameters,
    enabling you to provide only the 'FieldName' and 'QueryString' to make a 'MatchQuery'
-}
mkMatchQuery :: FieldName -> QueryString -> MatchQuery
mkMatchQuery field query = MatchQuery field query Or ZeroTermsNone Nothing Nothing Nothing Nothing Nothing Nothing

data MatchQueryType =
  MatchPhrase
  | MatchPhrasePrefix deriving (Eq, Read, Show, Generic, Typeable)

data MultiMatchQuery =
  MultiMatchQuery { multiMatchQueryFields          :: [FieldName]
                  , multiMatchQueryString          :: QueryString
                  , multiMatchQueryOperator        :: BooleanOperator
                  , multiMatchQueryZeroTerms       :: ZeroTermsQuery
                  , multiMatchQueryTiebreaker      :: Maybe Tiebreaker
                  , multiMatchQueryType            :: Maybe MultiMatchQueryType
                  , multiMatchQueryCutoffFrequency :: Maybe CutoffFrequency
                  , multiMatchQueryAnalyzer        :: Maybe Analyzer
                  , multiMatchQueryMaxExpansions   :: Maybe MaxExpansions
                  , multiMatchQueryLenient         :: Maybe Lenient } deriving (Eq, Read, Show, Generic, Typeable)

{-| 'mkMultiMatchQuery' is a convenience function that defaults the less common parameters,
    enabling you to provide only the list of 'FieldName's and 'QueryString' to
    make a 'MultiMatchQuery'.
-}
>>>>>>> 23e8a8e1



data SearchResult a =
  SearchResult { took         :: Int
               , timedOut     :: Bool
               , shards       :: ShardResult
               , searchHits   :: SearchHits a
               , aggregations :: Maybe AggregationResults
               , scrollId     :: Maybe ScrollId
               , suggest      :: Maybe NamedSuggestionResponse -- ^ Only one Suggestion request / response per Search is supported.
               }
  deriving (Eq, Show)

newtype ScrollId =
  ScrollId Text
  deriving (Eq, Show, Ord, ToJSON, FromJSON)

type Score = Maybe Double

data SearchHits a =
  SearchHits { hitsTotal :: Int
             , maxScore  :: Score
             , hits      :: [Hit a] } deriving (Eq, Show)

instance Semigroup (SearchHits a) where
  (SearchHits ta ma ha) <> (SearchHits tb mb hb) = SearchHits (ta + tb) (max ma mb) (ha <> hb)

instance Monoid (SearchHits a) where
  mempty = SearchHits 0 Nothing mempty
  mappend = (<>)

data Hit a =
  Hit { hitIndex     :: IndexName
      , hitType      :: MappingName
      , hitDocId     :: DocId
      , hitScore     :: Score
      , hitSource    :: Maybe a
<<<<<<< HEAD
      , hitHighlight :: Maybe HitHighlight } deriving (Eq, Show)
=======
      , hitFields    :: Maybe HitFields
      , hitHighlight :: Maybe HitHighlight } deriving (Eq, Read, Show, Generic, Typeable)

data ShardResult =
  ShardResult { shardTotal       :: Int
              , shardsSuccessful :: Int
              , shardsFailed     :: Int } deriving (Eq, Read, Show, Generic, Typeable)
>>>>>>> 23e8a8e1

newtype HitFields =
  HitFields (M.Map Text [Value])
  deriving (Eq, Read, Show, Generic, Typeable)

type HitHighlight = M.Map Text [Text]


type Aggregations = M.Map Text Aggregation

emptyAggregations :: Aggregations
emptyAggregations = M.empty

mkAggregations :: Text -> Aggregation -> Aggregations
mkAggregations name aggregation = M.insert name aggregation emptyAggregations

data TermOrder = TermOrder{ termSortField :: Text
                          , termSortOrder :: SortOrder } deriving (Eq, Show)

data TermInclusion = TermInclusion Text
                   | TermPattern Text Text deriving (Eq, Show)

data CollectionMode = BreadthFirst
                    | DepthFirst deriving (Eq, Show)

data ExecutionHint = Ordinals
                   | GlobalOrdinals
                   | GlobalOrdinalsHash
                   | GlobalOrdinalsLowCardinality
                   | Map deriving (Eq, Show)

data Aggregation = TermsAgg TermsAggregation
                 | CardinalityAgg CardinalityAggregation
                 | DateHistogramAgg DateHistogramAggregation
                 | ValueCountAgg ValueCountAggregation
                 | FilterAgg FilterAggregation
                 | DateRangeAgg DateRangeAggregation
                 | MissingAgg MissingAggregation
                 | TopHitsAgg TopHitsAggregation
                 | StatsAgg StatisticsAggregation
  deriving (Eq, Show)

data TopHitsAggregation = TopHitsAggregation
  { taFrom :: Maybe From
  , taSize :: Maybe Size
  , taSort :: Maybe Sort
  } deriving (Eq, Show)

data MissingAggregation = MissingAggregation
  { maField :: Text
  } deriving (Eq, Show)

data TermsAggregation = TermsAggregation { term              :: Either Text Text
                                         , termInclude       :: Maybe TermInclusion
                                         , termExclude       :: Maybe TermInclusion
                                         , termOrder         :: Maybe TermOrder
                                         , termMinDocCount   :: Maybe Int
                                         , termSize          :: Maybe Int
                                         , termShardSize     :: Maybe Int
                                         , termCollectMode   :: Maybe CollectionMode
                                         , termExecutionHint :: Maybe ExecutionHint
                                         , termAggs          :: Maybe Aggregations
                                    } deriving (Eq, Show)

data CardinalityAggregation = CardinalityAggregation
  { cardinalityField   :: FieldName,
    precisionThreshold :: Maybe Int
  } deriving (Eq, Show)

data DateHistogramAggregation = DateHistogramAggregation
  { dateField      :: FieldName
  , dateInterval   :: Interval
  , dateFormat     :: Maybe Text
    -- pre and post deprecated in 1.5
  , datePreZone    :: Maybe Text
  , datePostZone   :: Maybe Text
  , datePreOffset  :: Maybe Text
  , datePostOffset :: Maybe Text
  , dateAggs       :: Maybe Aggregations
  } deriving (Eq, Show)

data DateRangeAggregation = DateRangeAggregation
  { draField  :: FieldName
  , draFormat :: Maybe Text
  , draRanges :: NonEmpty DateRangeAggRange
  } deriving (Eq, Show)

data DateRangeAggRange =
    DateRangeFrom DateMathExpr
  | DateRangeTo DateMathExpr
  | DateRangeFromAndTo DateMathExpr DateMathExpr
  deriving (Eq, Show)

-- | See <https://www.elastic.co/guide/en/elasticsearch/reference/current/common-options.html#date-math> for more information.
data DateMathExpr =
  DateMathExpr DateMathAnchor [DateMathModifier]
  deriving (Eq, Show)


-- | Starting point for a date range. This along with the 'DateMathModifiers' gets you the date ES will start from.
data DateMathAnchor =
    DMNow
  | DMDate Day
  deriving (Eq, Show)

data DateMathModifier =
    AddTime Int DateMathUnit
  | SubtractTime Int DateMathUnit
  | RoundDownTo DateMathUnit
  deriving (Eq, Show)

data DateMathUnit =
    DMYear
  | DMMonth
  | DMWeek
  | DMDay
  | DMHour
  | DMMinute
  | DMSecond
  deriving (Eq, Show)

-- | See <https://www.elastic.co/guide/en/elasticsearch/reference/current/search-aggregations-metrics-valuecount-aggregation.html> for more information.
data ValueCountAggregation =
    FieldValueCount FieldName
  | ScriptValueCount Script
  deriving (Eq, Show)

-- | Single-bucket filter aggregations. See <https://www.elastic.co/guide/en/elasticsearch/reference/current/search-aggregations-bucket-filter-aggregation.html#search-aggregations-bucket-filter-aggregation> for more information.
data FilterAggregation = FilterAggregation
  { faFilter :: Filter
  , faAggs   :: Maybe Aggregations }
  deriving (Eq, Show)

data StatisticsAggregation = StatisticsAggregation
  { statsType :: StatsType
  , statsField :: FieldName }
  deriving (Eq, Show)

data StatsType
  = Basic
  | Extended
  deriving (Eq, Show)

mkTermsAggregation :: Text -> TermsAggregation
mkTermsAggregation t =
  TermsAggregation (Left t)
  Nothing Nothing Nothing Nothing Nothing Nothing Nothing Nothing Nothing

mkTermsScriptAggregation :: Text -> TermsAggregation
mkTermsScriptAggregation t = TermsAggregation (Right t) Nothing Nothing Nothing Nothing Nothing Nothing Nothing Nothing Nothing

mkDateHistogram :: FieldName -> Interval -> DateHistogramAggregation
mkDateHistogram t i = DateHistogramAggregation t i Nothing Nothing Nothing Nothing Nothing Nothing

mkCardinalityAggregation :: FieldName -> CardinalityAggregation
mkCardinalityAggregation t = CardinalityAggregation t Nothing

mkStatsAggregation :: FieldName -> StatisticsAggregation
mkStatsAggregation = StatisticsAggregation Basic

mkExtendedStatsAggregation :: FieldName -> StatisticsAggregation
mkExtendedStatsAggregation = StatisticsAggregation Extended

instance ToJSON TermOrder where
  toJSON (TermOrder termSortField termSortOrder) = object [termSortField .= termSortOrder]

instance ToJSON TermInclusion where
  toJSON (TermInclusion x) = toJSON x
  toJSON (TermPattern pattern flags) = omitNulls [ "pattern" .= pattern,
                                                     "flags"   .= flags]

instance ToJSON CollectionMode where
  toJSON BreadthFirst = "breadth_first"
  toJSON DepthFirst   = "depth_first"

instance ToJSON ExecutionHint where
  toJSON Ordinals                     = "ordinals"
  toJSON GlobalOrdinals               = "global_ordinals"
  toJSON GlobalOrdinalsHash           = "global_ordinals_hash"
  toJSON GlobalOrdinalsLowCardinality = "global_ordinals_low_cardinality"
  toJSON Map                          = "map"

instance ToJSON Interval where
  toJSON Year    = "year"
  toJSON Quarter = "quarter"
  toJSON Month   = "month"
  toJSON Week    = "week"
  toJSON Day     = "day"
  toJSON Hour    = "hour"
  toJSON Minute  = "minute"
  toJSON Second  = "second"

instance ToJSON Aggregation where
  toJSON (TermsAgg (TermsAggregation term include exclude order minDocCount size shardSize collectMode executionHint termAggs)) =
    omitNulls ["terms" .= omitNulls [ toJSON' term,
                                      "include"        .= include,
                                      "exclude"        .= exclude,
                                      "order"          .= order,
                                      "min_doc_count"  .= minDocCount,
                                      "size"           .= size,
                                      "shard_size"     .= shardSize,
                                      "collect_mode"   .= collectMode,
                                      "execution_hint" .= executionHint
                                    ],
               "aggs"  .= termAggs ]
    where
      toJSON' x = case x of { Left y -> "field" .= y;  Right y -> "script" .= y }

  toJSON (CardinalityAgg (CardinalityAggregation field precisionThreshold)) =
    object ["cardinality" .= omitNulls [ "field"              .= field,
                                         "precisionThreshold" .= precisionThreshold
                                       ]
           ]

  toJSON (DateHistogramAgg (DateHistogramAggregation field interval format preZone postZone preOffset postOffset dateHistoAggs)) =
    omitNulls ["date_histogram" .= omitNulls [ "field"       .= field,
                                               "interval"    .= interval,
                                               "format"      .= format,
                                               "pre_zone"    .= preZone,
                                               "post_zone"   .= postZone,
                                               "pre_offset"  .= preOffset,
                                               "post_offset" .= postOffset
                                             ],
               "aggs"           .= dateHistoAggs ]
  toJSON (ValueCountAgg a) = object ["value_count" .= v]
    where v = case a of
                (FieldValueCount (FieldName n)) -> object ["field" .= n]
                (ScriptValueCount s)   -> object ["script" .= s]
  toJSON (FilterAgg (FilterAggregation filt ags)) =
    omitNulls [ "filter" .= filt
              , "aggs" .= ags]
  toJSON (DateRangeAgg a) = object [ "date_range" .= a
                                   ]
  toJSON (MissingAgg (MissingAggregation{..})) =
    object ["missing" .= object ["field" .= maField]]

  toJSON (TopHitsAgg (TopHitsAggregation mfrom msize msort)) =
    omitNulls ["top_hits" .= omitNulls [ "size" .= msize
                                       , "from" .= mfrom
                                       , "sort" .= msort
                                       ]
              ]

  toJSON (StatsAgg (StatisticsAggregation typ field)) =
    object [stType .= omitNulls [ "field" .= field ]]
    where
      stType | typ == Basic = "stats"
             | otherwise = "extended_stats"

instance ToJSON DateRangeAggregation where
  toJSON DateRangeAggregation {..} =
    omitNulls [ "field" .= draField
              , "format" .= draFormat
              , "ranges" .= toList draRanges
              ]

instance ToJSON DateRangeAggRange where
  toJSON (DateRangeFrom e)        = object [ "from" .= e ]
  toJSON (DateRangeTo e)          = object [ "to" .= e ]
  toJSON (DateRangeFromAndTo f t) = object [ "from" .= f, "to" .= t ]

instance ToJSON DateMathExpr where
  toJSON (DateMathExpr a mods) = String (fmtA a <> mconcat (fmtMod <$> mods))
    where fmtA DMNow         = "now"
          fmtA (DMDate date) = (T.pack $ showGregorian date) <> "||"
          fmtMod (AddTime n u)      = "+" <> showText n <> fmtU u
          fmtMod (SubtractTime n u) = "-" <> showText n <> fmtU u
          fmtMod (RoundDownTo u)    = "/" <> fmtU u
          fmtU DMYear   = "y"
          fmtU DMMonth  = "M"
          fmtU DMWeek   = "w"
          fmtU DMDay    = "d"
          fmtU DMHour   = "h"
          fmtU DMMinute = "m"
          fmtU DMSecond = "s"


type AggregationResults = M.Map Text Value

class BucketAggregation a where
  key :: a -> BucketValue
  docCount :: a -> Int
  aggs :: a -> Maybe AggregationResults


data Bucket a = Bucket { buckets :: [a]} deriving (Read, Show)

data BucketValue = TextValue Text
                 | ScientificValue Scientific
                 | BoolValue Bool deriving (Read, Show)

data MissingResult = MissingResult { missingDocCount :: Int } deriving (Show)

data TopHitResult a = TopHitResult { tarHits :: (SearchHits a)
                                   } deriving Show

data TermsResult = TermsResult { termKey       :: BucketValue
                               , termsDocCount :: Int
                               , termsAggs     :: Maybe AggregationResults } deriving (Read, Show)

data DateHistogramResult = DateHistogramResult { dateKey           :: Int
                                               , dateKeyStr        :: Maybe Text
                                               , dateDocCount      :: Int
                                               , dateHistogramAggs :: Maybe AggregationResults } deriving (Read, Show)

data DateRangeResult =
  DateRangeResult { dateRangeKey          :: Text
                  , dateRangeFrom         :: Maybe UTCTime
                  , dateRangeFromAsString :: Maybe Text
                  , dateRangeTo           :: Maybe UTCTime
                  , dateRangeToAsString   :: Maybe Text
                  , dateRangeDocCount     :: Int
                  , dateRangeAggs         :: Maybe AggregationResults }
  deriving (Eq, Show)

toTerms :: Text -> AggregationResults ->  Maybe (Bucket TermsResult)
toTerms = toAggResult

toDateHistogram :: Text -> AggregationResults -> Maybe (Bucket DateHistogramResult)
toDateHistogram = toAggResult

toMissing :: Text -> AggregationResults -> Maybe MissingResult
toMissing = toAggResult

toTopHits :: (FromJSON a) => Text -> AggregationResults -> Maybe (TopHitResult a)
toTopHits = toAggResult

toAggResult :: (FromJSON a) => Text -> AggregationResults -> Maybe a
toAggResult t a = M.lookup t a >>= deserialize
  where deserialize = parseMaybe parseJSON

instance BucketAggregation TermsResult where
  key = termKey
  docCount = termsDocCount
  aggs = termsAggs

instance BucketAggregation DateHistogramResult where
  key = TextValue . showText . dateKey
  docCount = dateDocCount
  aggs = dateHistogramAggs

instance BucketAggregation DateRangeResult where
  key = TextValue . dateRangeKey
  docCount = dateRangeDocCount
  aggs = dateRangeAggs

instance (FromJSON a) => FromJSON (Bucket a) where
  parseJSON (Object v) = Bucket <$>
                         v .: "buckets"
  parseJSON _ = mempty

instance FromJSON BucketValue where
  parseJSON (String t) = return $ TextValue t
  parseJSON (Number s) = return $ ScientificValue s
  parseJSON (Bool b)   = return $ BoolValue b
  parseJSON _          = mempty

instance FromJSON MissingResult where
  parseJSON = withObject "MissingResult" parse
    where parse v = MissingResult <$> v .: "doc_count"

instance FromJSON TermsResult where
  parseJSON (Object v) = TermsResult        <$>
                         v .:   "key"       <*>
                         v .:   "doc_count" <*>
                         (pure $ getNamedSubAgg v ["key", "doc_count"])
  parseJSON _ = mempty

instance FromJSON DateHistogramResult where
  parseJSON (Object v) = DateHistogramResult   <$>
                         v .:  "key"           <*>
                         v .:? "key_as_string" <*>
                         v .:  "doc_count"     <*>
                         (pure $ getNamedSubAgg v [ "key"
                                                  , "doc_count"
                                                  , "key_as_string"
                                                  ]
                         )
  parseJSON _ = mempty

instance FromJSON DateRangeResult where
  parseJSON = withObject "DateRangeResult" parse
    where parse v = DateRangeResult                 <$>
                    v .:  "key"                     <*>
                    (fmap posixMS <$> v .:? "from") <*>
                    v .:? "from_as_string"          <*>
                    (fmap posixMS <$> v .:? "to")   <*>
                    v .:? "to_as_string"            <*>
                    v .:  "doc_count"               <*>
                    (pure $ getNamedSubAgg v [ "key"
                                             , "from"
                                             , "from_as_string"
                                             , "to"
                                             , "to_as_string"
                                             , "doc_count"
                                             ]
                    )

instance (FromJSON a) => FromJSON (TopHitResult a) where
  parseJSON (Object v) = TopHitResult <$>
                         v .: "hits"
  parseJSON _          = fail "Failure in FromJSON (TopHitResult a)"

-- Try to get an AggregationResults when we don't know the
-- field name. We filter out the known keys to try to minimize the noise.
getNamedSubAgg :: Object -> [Text] -> Maybe AggregationResults
getNamedSubAgg o knownKeys = maggRes
  where unknownKeys = HM.filterWithKey (\k _ -> k `notElem` knownKeys) o
        maggRes
          | HM.null unknownKeys = Nothing
          | otherwise           = Just . M.fromList $ HM.toList unknownKeys

instance ToJSON GeoPoint where
  toJSON (GeoPoint (FieldName geoPointField) geoPointLatLon) =
    object [ geoPointField  .= geoPointLatLon ]



<<<<<<< HEAD
=======
  toJSON (QueryFunctionScoreQuery functionScoreQuery) =
    object [ "function_score" .= functionScoreQuery ]

  toJSON (QueryDisMaxQuery disMaxQuery) =
    object [ "dis_max" .= disMaxQuery ]
>>>>>>> 23e8a8e1


<<<<<<< HEAD
=======
  toJSON (QueryFuzzyLikeFieldQuery fuzzyFieldQuery) =
    object [ "fuzzy_like_this_field" .= fuzzyFieldQuery ]

  toJSON (QueryFuzzyQuery fuzzyQuery) =
    object [ "fuzzy" .= fuzzyQuery ]

  toJSON (QueryHasChildQuery childQuery) =
    object [ "has_child" .= childQuery ]

  toJSON (QueryHasParentQuery parentQuery) =
    object [ "has_parent" .= parentQuery ]

  toJSON (QueryIndicesQuery qIndicesQuery) =
    object [ "indices" .= qIndicesQuery ]

  toJSON (MatchAllQuery boost) =
    object [ "match_all" .= omitNulls [ "boost" .= boost ] ]

  toJSON (QueryMoreLikeThisQuery query) =
    object [ "more_like_this" .= query ]

  toJSON (QueryMoreLikeThisFieldQuery query) =
    object [ "more_like_this_field" .= query ]

  toJSON (QueryNestedQuery query) =
    object [ "nested" .= query ]

  toJSON (QueryPrefixQuery query) =
    object [ "prefix" .= query ]

  toJSON (QueryRangeQuery query) =
    object [ "range"  .= query ]

  toJSON (QueryRegexpQuery query) =
    object [ "regexp" .= query ]

  toJSON (QuerySimpleQueryStringQuery query) =
    object [ "simple_query_string" .= query ]

  toJSON (QueryExistsQuery (FieldName fieldName)) =
    object ["exists"  .= object
             ["field"  .= fieldName]
           ]
  toJSON QueryMatchNoneQuery =
    object ["match_none" .= object []]

  toJSON (QueryTemplateQueryInline templateQuery) =
    object [ "template" .= templateQuery ]

instance FromJSON Query where
  parseJSON v = withObject "Query" parse v
    where parse o = termQuery `taggedWith` "term"
                <|> termsQuery `taggedWith` "terms"
                <|> idsQuery `taggedWith` "ids"
                <|> queryQueryStringQuery `taggedWith` "query_string"
                <|> queryMatchQuery `taggedWith` "match"
                <|> queryMultiMatchQuery
                <|> queryBoolQuery `taggedWith` "bool"
                <|> queryBoostingQuery `taggedWith` "boosting"
                <|> queryCommonTermsQuery `taggedWith` "common"
                <|> constantScoreQuery `taggedWith` "constant_score"
                <|> queryFunctionScoreQuery `taggedWith` "function_score"
                <|> queryDisMaxQuery `taggedWith` "dis_max"
                <|> queryFuzzyLikeThisQuery `taggedWith` "fuzzy_like_this"
                <|> queryFuzzyLikeFieldQuery `taggedWith` "fuzzy_like_this_field"
                <|> queryFuzzyQuery `taggedWith` "fuzzy"
                <|> queryHasChildQuery `taggedWith` "has_child"
                <|> queryHasParentQuery `taggedWith` "has_parent"
                <|> queryIndicesQuery `taggedWith` "indices"
                <|> matchAllQuery `taggedWith` "match_all"
                <|> queryMoreLikeThisQuery `taggedWith` "more_like_this"
                <|> queryMoreLikeThisFieldQuery `taggedWith` "more_like_this_field"
                <|> queryNestedQuery `taggedWith` "nested"
                <|> queryPrefixQuery `taggedWith` "prefix"
                <|> queryRangeQuery `taggedWith` "range"
                <|> queryRegexpQuery `taggedWith` "regexp"
                <|> querySimpleQueryStringQuery `taggedWith` "simple_query_string"
                <|> queryTemplateQueryInline `taggedWith` "template"
            where taggedWith parser k = parser =<< o .: k
          termQuery = fieldTagged $ \(FieldName fn) o ->
                        TermQuery <$> (Term fn <$> o .: "value") <*> o .:? "boost"
          termsQuery o = case HM.toList o of
                           [(fn, vs)] -> do vals <- parseJSON vs
                                            case vals of
                                              x:xs -> return (TermsQuery fn (x :| xs))
                                              _ -> fail "Expected non empty list of values"
                           _ -> fail "Expected object with 1 field-named key"
          idsQuery o = IdsQuery <$> o .: "type"
                                <*> o .: "values"
          queryQueryStringQuery = pure . QueryQueryStringQuery
          queryMatchQuery = pure . QueryMatchQuery
          queryMultiMatchQuery = QueryMultiMatchQuery <$> parseJSON v
          queryBoolQuery = pure . QueryBoolQuery
          queryBoostingQuery = pure . QueryBoostingQuery
          queryCommonTermsQuery = pure . QueryCommonTermsQuery
          constantScoreQuery o = case HM.lookup "query" o of
            Just x -> ConstantScoreQuery <$> parseJSON x
                                         <*> o .: "boost"
            _ -> fail "Does not appear to be a ConstantScoreQuery"
          queryFunctionScoreQuery = pure . QueryFunctionScoreQuery
          queryDisMaxQuery = pure . QueryDisMaxQuery
          queryFuzzyLikeThisQuery = pure . QueryFuzzyLikeThisQuery
          queryFuzzyLikeFieldQuery = pure . QueryFuzzyLikeFieldQuery
          queryFuzzyQuery = pure . QueryFuzzyQuery
          queryHasChildQuery = pure . QueryHasChildQuery
          queryHasParentQuery = pure . QueryHasParentQuery
          queryIndicesQuery = pure . QueryIndicesQuery
          matchAllQuery o = MatchAllQuery <$> o .:? "boost"
          queryMoreLikeThisQuery = pure . QueryMoreLikeThisQuery
          queryMoreLikeThisFieldQuery = pure . QueryMoreLikeThisFieldQuery
          queryNestedQuery = pure . QueryNestedQuery
          queryPrefixQuery = pure . QueryPrefixQuery
          queryRangeQuery = pure . QueryRangeQuery
          queryRegexpQuery = pure . QueryRegexpQuery
          querySimpleQueryStringQuery = pure . QuerySimpleQueryStringQuery
          -- queryExistsQuery o = QueryExistsQuery <$> o .: "field"
          queryTemplateQueryInline = pure . QueryTemplateQueryInline


omitNulls :: [(Text, Value)] -> Value
omitNulls = object . filter notNull where
  notNull (_, Null)    = False
  notNull (_, Array a) = (not . V.null) a
  notNull _            = True

instance ToJSON SimpleQueryStringQuery where
  toJSON SimpleQueryStringQuery {..} =
    omitNulls (base ++ maybeAdd)
    where base = [ "query" .= simpleQueryStringQuery ]
          maybeAdd = [ "fields" .= simpleQueryStringField
                     , "default_operator" .= simpleQueryStringOperator
                     , "analyzer" .= simpleQueryStringAnalyzer
                     , "flags" .= simpleQueryStringFlags
                     , "lowercase_expanded_terms" .= simpleQueryStringLowercaseExpanded
                     , "locale" .= simpleQueryStringLocale ]

instance FromJSON SimpleQueryStringQuery where
  parseJSON = withObject "SimpleQueryStringQuery" parse
    where parse o = SimpleQueryStringQuery <$> o .: "query"
                                           <*> o .:? "fields"
                                           <*> o .:? "default_operator"
                                           <*> o .:? "analyzer"
                                           <*> (parseFlags <$> o .:? "flags")
                                           <*> o .:? "lowercase_expanded_terms"
                                           <*> o .:? "locale"
          parseFlags (Just (x:xs)) = Just (x :| xs)
          parseFlags _             = Nothing

instance ToJSON FieldOrFields where
  toJSON (FofField fieldName) =
    toJSON fieldName
  toJSON (FofFields fieldNames) =
    toJSON fieldNames

instance FromJSON FieldOrFields where
  parseJSON v = FofField  <$> parseJSON v
            <|> FofFields <$> (parseNEJSON =<< parseJSON v)

instance ToJSON SimpleQueryFlag where
  toJSON SimpleQueryAll        = "ALL"
  toJSON SimpleQueryNone       = "NONE"
  toJSON SimpleQueryAnd        = "AND"
  toJSON SimpleQueryOr         = "OR"
  toJSON SimpleQueryPrefix     = "PREFIX"
  toJSON SimpleQueryPhrase     = "PHRASE"
  toJSON SimpleQueryPrecedence = "PRECEDENCE"
  toJSON SimpleQueryEscape     = "ESCAPE"
  toJSON SimpleQueryWhitespace = "WHITESPACE"
  toJSON SimpleQueryFuzzy      = "FUZZY"
  toJSON SimpleQueryNear       = "NEAR"
  toJSON SimpleQuerySlop       = "SLOP"

instance FromJSON SimpleQueryFlag where
  parseJSON = withText "SimpleQueryFlag" parse
    where parse "ALL"        = pure SimpleQueryAll
          parse "NONE"       = pure SimpleQueryNone
          parse "AND"        = pure SimpleQueryAnd
          parse "OR"         = pure SimpleQueryOr
          parse "PREFIX"     = pure SimpleQueryPrefix
          parse "PHRASE"     = pure SimpleQueryPhrase
          parse "PRECEDENCE" = pure SimpleQueryPrecedence
          parse "ESCAPE"     = pure SimpleQueryEscape
          parse "WHITESPACE" = pure SimpleQueryWhitespace
          parse "FUZZY"      = pure SimpleQueryFuzzy
          parse "NEAR"       = pure SimpleQueryNear
          parse "SLOP"       = pure SimpleQuerySlop
          parse f            = fail ("Unexpected SimpleQueryFlag: " <> show f)

instance ToJSON RegexpQuery where
  toJSON (RegexpQuery (FieldName rqQueryField)
          (Regexp regexpQueryQuery) rqQueryFlags
          rqQueryBoost) =
   object [ rqQueryField .= omitNulls base ]
   where base = [ "value" .= regexpQueryQuery
                , "flags" .= rqQueryFlags
                , "boost" .= rqQueryBoost ]

instance FromJSON RegexpQuery where
  parseJSON = withObject "RegexpQuery" parse
    where parse = fieldTagged $ \fn o ->
                    RegexpQuery fn
                    <$> o .: "value"
                    <*> o .: "flags"
                    <*> o .:? "boost"

instance ToJSON QueryStringQuery where
  toJSON (QueryStringQuery qsQueryString
          qsDefaultField qsOperator
          qsAnalyzer qsAllowWildcard
          qsLowercaseExpanded  qsEnablePositionIncrements
          qsFuzzyMaxExpansions qsFuzziness
          qsFuzzyPrefixLength qsPhraseSlop
          qsBoost qsAnalyzeWildcard
          qsGeneratePhraseQueries qsMinimumShouldMatch
          qsLenient qsLocale) =
    omitNulls base
    where
      base = [ "query" .= qsQueryString
             , "default_field" .= qsDefaultField
             , "default_operator" .= qsOperator
             , "analyzer" .= qsAnalyzer
             , "allow_leading_wildcard" .= qsAllowWildcard
             , "lowercase_expanded_terms" .= qsLowercaseExpanded
             , "enable_position_increments" .= qsEnablePositionIncrements
             , "fuzzy_max_expansions" .= qsFuzzyMaxExpansions
             , "fuzziness" .= qsFuzziness
             , "fuzzy_prefix_length" .= qsFuzzyPrefixLength
             , "phrase_slop" .= qsPhraseSlop
             , "boost" .= qsBoost
             , "analyze_wildcard" .= qsAnalyzeWildcard
             , "auto_generate_phrase_queries" .= qsGeneratePhraseQueries
             , "minimum_should_match" .= qsMinimumShouldMatch
             , "lenient" .= qsLenient
             , "locale" .= qsLocale ]

instance FromJSON QueryStringQuery where
  parseJSON = withObject "QueryStringQuery" parse
    where parse o = QueryStringQuery
                    <$> o .: "query"
                    <*> o .:? "default_field"
                    <*> o .:? "default_operator"
                    <*> o .:? "analyzer"
                    <*> o .:? "allow_leading_wildcard"
                    <*> o .:? "lowercase_expanded_terms"
                    <*> o .:? "enable_position_increments"
                    <*> o .:? "fuzzy_max_expansions"
                    <*> o .:? "fuzziness"
                    <*> o .:? "fuzzy_prefix_length"
                    <*> o .:? "phrase_slop"
                    <*> o .:? "boost"
                    <*> o .:? "analyze_wildcard"
                    <*> o .:? "auto_generate_phrase_queries"
                    <*> o .:? "minimum_should_match"
                    <*> o .:? "lenient"
                    <*> o .:? "locale"

instance ToJSON RangeQuery where
  toJSON (RangeQuery (FieldName fieldName) range boost) =
    object [ fieldName .= object conjoined ]
    where conjoined = [ "boost" .= boost ] ++ (rangeValueToPair range)

instance FromJSON RangeQuery where
  parseJSON = withObject "RangeQuery" parse
    where parse = fieldTagged $ \fn o ->
                    RangeQuery fn
                    <$> parseJSON (Object o)
                    <*> o .: "boost"

instance FromJSON RangeValue where
  parseJSON = withObject "RangeValue" parse
    where parse o = parseDate o
                <|> parseDouble o
          parseDate o = do lt <- o .:? "lt"
                           lte <- o .:? "lte"
                           gt <- o .:? "gt"
                           gte <- o .:? "gte"
                           case (lt, lte, gt, gte) of
                             (Just a, _, Just b, _) -> return (RangeDateGtLt (GreaterThanD b) (LessThanD a))
                             (Just a, _, _, Just b)-> return (RangeDateGteLt (GreaterThanEqD b) (LessThanD a))
                             (_, Just a, Just b, _)-> return (RangeDateGtLte (GreaterThanD b) (LessThanEqD a))
                             (_, Just a, _, Just b)-> return (RangeDateGteLte (GreaterThanEqD b) (LessThanEqD a))
                             (_, _, Just a, _)-> return (RangeDateGt (GreaterThanD a))
                             (Just a, _, _, _)-> return (RangeDateLt (LessThanD a))
                             (_, _, _, Just a)-> return (RangeDateGte (GreaterThanEqD a))
                             (_, Just a, _, _)-> return (RangeDateLte (LessThanEqD a))
                             (Nothing, Nothing, Nothing, Nothing) -> mzero
          parseDouble o = do lt <- o .:? "lt"
                             lte <- o .:? "lte"
                             gt <- o .:? "gt"
                             gte <- o .:? "gte"
                             case (lt, lte, gt, gte) of
                               (Just a, _, Just b, _) -> return (RangeDoubleGtLt (GreaterThan b) (LessThan a))
                               (Just a, _, _, Just b)-> return (RangeDoubleGteLt (GreaterThanEq b) (LessThan a))
                               (_, Just a, Just b, _)-> return (RangeDoubleGtLte (GreaterThan b) (LessThanEq a))
                               (_, Just a, _, Just b)-> return (RangeDoubleGteLte (GreaterThanEq b) (LessThanEq a))
                               (_, _, Just a, _)-> return (RangeDoubleGt (GreaterThan a))
                               (Just a, _, _, _)-> return (RangeDoubleLt (LessThan a))
                               (_, _, _, Just a)-> return (RangeDoubleGte (GreaterThanEq a))
                               (_, Just a, _, _)-> return (RangeDoubleLte (LessThanEq a))
                               (Nothing, Nothing, Nothing, Nothing) -> mzero

instance ToJSON PrefixQuery where
  toJSON (PrefixQuery (FieldName fieldName) queryValue boost) =
    object [ fieldName .= omitNulls base ]
    where base = [ "value" .= queryValue
                 , "boost" .= boost ]

instance FromJSON PrefixQuery where
  parseJSON = withObject "PrefixQuery" parse
    where parse = fieldTagged $ \fn o ->
                    PrefixQuery fn
                    <$> o .: "value"
                    <*> o .:? "boost"

instance ToJSON NestedQuery where
  toJSON (NestedQuery nqPath nqScoreType nqQuery) =
    object [ "path"       .= nqPath
           , "score_mode" .= nqScoreType
           , "query"      .= nqQuery ]

instance FromJSON NestedQuery where
  parseJSON = withObject "NestedQuery" parse
    where parse o = NestedQuery
                    <$> o .: "path"
                    <*> o .: "score_mode"
                    <*> o .: "query"

instance ToJSON MoreLikeThisFieldQuery where
  toJSON (MoreLikeThisFieldQuery text (FieldName fieldName)
          percent mtf mqt stopwords mindf maxdf
          minwl maxwl boostTerms boost analyzer) =
    object [ fieldName .= omitNulls base ]
    where base = [ "like_text" .= text
                 , "percent_terms_to_match" .= percent
                 , "min_term_freq" .= mtf
                 , "max_query_terms" .= mqt
                 , "stop_words" .= stopwords
                 , "min_doc_freq" .= mindf
                 , "max_doc_freq" .= maxdf
                 , "min_word_length" .= minwl
                 , "max_word_length" .= maxwl
                 , "boost_terms" .= boostTerms
                 , "boost" .= boost
                 , "analyzer" .= analyzer ]

instance FromJSON MoreLikeThisFieldQuery where
  parseJSON = withObject "MoreLikeThisFieldQuery" parse
    where parse = fieldTagged $ \fn o ->
                    MoreLikeThisFieldQuery
                    <$> o .: "like_text"
                    <*> pure fn
                    <*> o .:? "percent_terms_to_match"
                    <*> o .:? "min_term_freq"
                    <*> o .:? "max_query_terms"
                    -- <*> (optionalNE =<< o .:? "stop_words")
                    <*> o .:? "stop_words"
                    <*> o .:? "min_doc_freq"
                    <*> o .:? "max_doc_freq"
                    <*> o .:? "min_word_length"
                    <*> o .:? "max_word_length"
                    <*> o .:? "boost_terms"
                    <*> o .:? "boost"
                    <*> o .:? "analyzer"
          -- optionalNE = maybe (pure Nothing) (fmap Just . parseNEJSON)

instance ToJSON MoreLikeThisQuery where
  toJSON (MoreLikeThisQuery text fields percent
          mtf mqt stopwords mindf maxdf
          minwl maxwl boostTerms boost analyzer) =
    omitNulls base
    where base = [ "like_text" .= text
                 , "fields" .= fields
                 , "percent_terms_to_match" .= percent
                 , "min_term_freq" .= mtf
                 , "max_query_terms" .= mqt
                 , "stop_words" .= stopwords
                 , "min_doc_freq" .= mindf
                 , "max_doc_freq" .= maxdf
                 , "min_word_length" .= minwl
                 , "max_word_length" .= maxwl
                 , "boost_terms" .= boostTerms
                 , "boost" .= boost
                 , "analyzer" .= analyzer ]

instance FromJSON MoreLikeThisQuery where
  parseJSON = withObject "MoreLikeThisQuery" parse
    where parse o = MoreLikeThisQuery
                    <$> o .: "like_text"
                    -- <*> (optionalNE =<< o .:? "fields")
                    <*> o .:? "fields"
                    <*> o .:? "percent_terms_to_match"
                    <*> o .:? "min_term_freq"
                    <*> o .:? "max_query_terms"
                    -- <*> (optionalNE =<< o .:? "stop_words")
                    <*> o .:? "stop_words"
                    <*> o .:? "min_doc_freq"
                    <*> o .:? "max_doc_freq"
                    <*> o .:? "min_word_length"
                    <*> o .:? "max_word_length"
                    <*> o .:? "boost_terms"
                    <*> o .:? "boost"
                    <*> o .:? "analyzer"
          -- optionalNE = maybe (pure Nothing) (fmap Just . parseNEJSON)

instance ToJSON IndicesQuery where
  toJSON (IndicesQuery indices query noMatch) =
    omitNulls [ "indices" .= indices
              , "no_match_query" .= noMatch
              , "query" .= query ]

instance FromJSON IndicesQuery where
  parseJSON = withObject "IndicesQuery" parse
    where parse o = IndicesQuery
                    <$> o .:? "indices" .!= []
                    <*> o .: "query"
                    <*> o .:? "no_match_query"

instance ToJSON HasParentQuery where
  toJSON (HasParentQuery queryType query scoreType) =
    omitNulls [ "parent_type" .= queryType
              , "score_type" .= scoreType
              , "query" .= query ]

instance FromJSON HasParentQuery where
  parseJSON = withObject "HasParentQuery" parse
    where parse o = HasParentQuery
                    <$> o .: "parent_type"
                    <*> o .: "query"
                    <*> o .:? "score_type"

instance ToJSON HasChildQuery where
  toJSON (HasChildQuery queryType query scoreType) =
    omitNulls [ "query" .= query
              , "score_type" .= scoreType
              , "type"  .= queryType ]

instance FromJSON HasChildQuery where
  parseJSON = withObject "HasChildQuery" parse
    where parse o = HasChildQuery
                    <$> o .: "type"
                    <*> o .: "query"
                    <*> o .:? "score_type"

instance ToJSON FuzzyQuery where
  toJSON (FuzzyQuery (FieldName fieldName) queryText
          prefixLength maxEx fuzziness boost) =
    object [ fieldName .= omitNulls base ]
    where base = [ "value"          .= queryText
                 , "fuzziness"      .= fuzziness
                 , "prefix_length"  .= prefixLength
                 , "boost" .= boost
                 , "max_expansions" .= maxEx ]

instance FromJSON FuzzyQuery where
  parseJSON = withObject "FuzzyQuery" parse
    where parse = fieldTagged $ \fn o ->
                    FuzzyQuery fn
                    <$> o .: "value"
                    <*> o .: "prefix_length"
                    <*> o .: "max_expansions"
                    <*> o .: "fuzziness"
                    <*> o .:? "boost"

instance ToJSON FuzzyLikeFieldQuery where
  toJSON (FuzzyLikeFieldQuery (FieldName fieldName)
          fieldText maxTerms ignoreFreq fuzziness prefixLength
          boost analyzer) =
    object [ fieldName .=
             omitNulls [ "like_text"       .= fieldText
                       , "max_query_terms" .= maxTerms
                       , "ignore_tf"       .= ignoreFreq
                       , "fuzziness"       .= fuzziness
                       , "prefix_length"   .= prefixLength
                       , "analyzer" .= analyzer
                       , "boost"           .= boost ]]

instance FromJSON FuzzyLikeFieldQuery where
  parseJSON = withObject "FuzzyLikeFieldQuery" parse
    where parse = fieldTagged $ \fn o ->
                    FuzzyLikeFieldQuery fn
                    <$> o .: "like_text"
                    <*> o .: "max_query_terms"
                    <*> o .: "ignore_tf"
                    <*> o .: "fuzziness"
                    <*> o .: "prefix_length"
                    <*> o .: "boost"
                    <*> o .:? "analyzer"

instance ToJSON FuzzyLikeThisQuery where
  toJSON (FuzzyLikeThisQuery fields text maxTerms
          ignoreFreq fuzziness prefixLength boost analyzer) =
    omitNulls base
    where base = [ "fields"          .= fields
                 , "like_text"       .= text
                 , "max_query_terms" .= maxTerms
                 , "ignore_tf"       .= ignoreFreq
                 , "fuzziness"       .= fuzziness
                 , "prefix_length"   .= prefixLength
                 , "analyzer"        .= analyzer
                 , "boost"           .= boost ]

instance FromJSON FuzzyLikeThisQuery where
  parseJSON = withObject "FuzzyLikeThisQuery" parse
    where parse o = FuzzyLikeThisQuery
                    <$> o .:? "fields" .!= []
                    <*> o .: "like_text"
                    <*> o .: "max_query_terms"
                    <*> o .: "ignore_tf"
                    <*> o .: "fuzziness"
                    <*> o .: "prefix_length"
                    <*> o .: "boost"
                    <*> o .:? "analyzer"

instance ToJSON FunctionScoreQuery where
  toJSON (FunctionScoreQuery query boost fns maxBoost boostMode minScore scoreMode) =
    omitNulls base
    where base = functionScoreFunctionsPair fns :
                 [ "query"      .= query
                 , "boost"      .= boost
                 , "max_boost"  .= maxBoost
                 , "boost_mode" .= boostMode
                 , "min_score"  .= minScore
                 , "score_mode" .= scoreMode ]

functionScoreFunctionsPair :: FunctionScoreFunctions -> (Text, Value)
functionScoreFunctionsPair (FunctionScoreSingle fn)
  = functionScoreFunctionPair fn

functionScoreFunctionsPair (FunctionScoreMultiple componentFns) =
  ("functions", toJSON componentFns)

instance FromJSON FunctionScoreQuery where
  parseJSON = withObject "FunctionScoreQuery" parse
    where parse o = FunctionScoreQuery
                    <$> o .:? "query"
                    <*> o .:? "boost"
                    <*> (singleFunction o
                          <|> multipleFunctions `taggedWith` "functions")
                    <*> o .:? "max_boost"
                    <*> o .:? "boost_mode"
                    <*> o .:? "min_score"
                    <*> o .:? "score_mode"
            where taggedWith parser k = parser =<< o .: k
          singleFunction = fmap FunctionScoreSingle . parseFunctionScoreFunction
          multipleFunctions = pure . FunctionScoreMultiple

instance ToJSON BoostMode where
  toJSON BoostModeMultiply = "multiply"
  toJSON BoostModeReplace  = "replace"
  toJSON BoostModeSum      = "sum"
  toJSON BoostModeAvg      = "avg"
  toJSON BoostModeMax      = "max"
  toJSON BoostModeMin      = "min"

instance FromJSON BoostMode where
  parseJSON = withText "BoostMode" parse
    where parse "multiply" = pure BoostModeMultiply
          parse "replace"  = pure BoostModeReplace
          parse "sum"      = pure BoostModeSum
          parse "avg"      = pure BoostModeAvg
          parse "max"      = pure BoostModeMax
          parse "min"      = pure BoostModeMin
          parse bm         = fail ("Unexpected BoostMode: " <> show bm)

instance ToJSON ScoreMode where
  toJSON ScoreModeMultiply = "multiply"
  toJSON ScoreModeSum      = "sum"
  toJSON ScoreModeFirst    = "first"
  toJSON ScoreModeAvg      = "avg"
  toJSON ScoreModeMax      = "max"
  toJSON ScoreModeMin      = "min"

instance FromJSON ScoreMode where
  parseJSON = withText "ScoreMode" parse
    where parse "multiply" = pure ScoreModeMultiply
          parse "sum"      = pure ScoreModeSum
          parse "first"    = pure ScoreModeFirst
          parse "avg"      = pure ScoreModeAvg
          parse "max"      = pure ScoreModeMax
          parse "min"      = pure ScoreModeMin
          parse sm         = fail ("Unexpected ScoreMode: " <> show sm)

instance ToJSON ComponentFunctionScoreFunction where
  toJSON (ComponentFunctionScoreFunction filter fn weight) =
    omitNulls base
    where base = functionScoreFunctionPair fn :
                 [ "filter" .= filter
                 , "weight" .= weight ]

instance FromJSON ComponentFunctionScoreFunction where
  parseJSON = withObject "ComponentFunctionScoreFunction" parse
    where parse o = ComponentFunctionScoreFunction
                    <$> o .:? "filter"
                    <*> parseFunctionScoreFunction o
                    <*> o .:? "weight"

functionScoreFunctionPair :: FunctionScoreFunction -> (Text, Value)
functionScoreFunctionPair (FunctionScoreFunctionScript functionScoreScript) =
  ("script_score", toJSON functionScoreScript)

functionScoreFunctionPair (FunctionScoreFunctionRandom seed) =
  ("random_score", omitNulls [ "seed" .= seed ])

functionScoreFunctionPair (FunctionScoreFunctionFieldValueFactor fieldValueFactor) =
  ("field_value_factor", toJSON fieldValueFactor)

parseFunctionScoreFunction :: Object -> Parser FunctionScoreFunction
parseFunctionScoreFunction o =
  singleScript `taggedWith` "script_score"
  <|> singleRandom `taggedWith` "random_score"
  <|> singleFieldValueFactor `taggedWith` "field_value_factor"
  where taggedWith parser k = parser =<< o .: k
        singleScript = pure . FunctionScoreFunctionScript
        singleRandom o' = FunctionScoreFunctionRandom <$> o' .: "seed"
        singleFieldValueFactor = pure . FunctionScoreFunctionFieldValueFactor

instance ToJSON ScriptFields where
  toJSON (ScriptFields x) = Object x

instance FromJSON ScriptFields where
  parseJSON (Object o) = pure (ScriptFields o)
  parseJSON _          = fail "error parsing ScriptFields"

instance ToJSON Script where
  toJSON (Script lang inline stored params) =
    object [ "script" .= omitNulls base ]
    where base = [ "lang"   .= lang
                 , "inline" .= inline
                 , "stored" .= stored
                 , "params" .= params ]

instance FromJSON Script where
  parseJSON = withObject "Script" parse
    where parse o = o .: "script" >>= \o' ->
                      Script
                      <$> o' .:? "lang"
                      <*> o' .:? "inline"
                      <*> o' .:? "stored"
                      <*> o' .:? "params"

instance ToJSON ScriptParams where
  toJSON (ScriptParams x) = Object x

instance FromJSON ScriptParams where
  parseJSON (Object o) = pure (ScriptParams o)
  parseJSON _          = fail "error parsing ScriptParams"

instance ToJSON FieldValueFactor where
  toJSON (FieldValueFactor field factor modifier missing) =
    omitNulls base
    where base = [ "field"    .= field
                 , "factor"   .= factor
                 , "modifier" .= modifier
                 , "missing"  .= missing ]

instance FromJSON FieldValueFactor where
  parseJSON = withObject "FieldValueFactor" parse
    where parse o = FieldValueFactor
                    <$> o .: "field"
                    <*> o .:? "factor"
                    <*> o .:? "modifier"
                    <*> o .:? "missing"

instance ToJSON FactorModifier where
  toJSON FactorModifierNone       = "none"
  toJSON FactorModifierLog        = "log"
  toJSON FactorModifierLog1p      = "log1p"
  toJSON FactorModifierLog2p      = "log2p"
  toJSON FactorModifierLn         = "ln"
  toJSON FactorModifierLn1p       = "ln1p"
  toJSON FactorModifierLn2p       = "ln2p"
  toJSON FactorModifierSquare     = "square"
  toJSON FactorModifierSqrt       = "sqrt"
  toJSON FactorModifierReciprocal = "reciprocal"

instance FromJSON FactorModifier where
  parseJSON = withText "FactorModifier" parse
    where parse "none"       = pure FactorModifierNone
          parse "log"        = pure FactorModifierLog
          parse "log1p"      = pure FactorModifierLog1p
          parse "log2p"      = pure FactorModifierLog2p
          parse "ln"         = pure FactorModifierLn
          parse "ln1p"       = pure FactorModifierLn1p
          parse "ln2p"       = pure FactorModifierLn2p
          parse "square"     = pure FactorModifierSquare
          parse "sqrt"       = pure FactorModifierSqrt
          parse "reciprocal" = pure FactorModifierReciprocal
          parse fm           = fail ("Unexpected FactorModifier: " <> show fm)

instance ToJSON DisMaxQuery where
  toJSON (DisMaxQuery queries tiebreaker boost) =
    omitNulls base
    where base = [ "queries"     .= queries
                 , "boost"       .= boost
                 , "tie_breaker" .= tiebreaker ]

instance FromJSON DisMaxQuery where
  parseJSON = withObject "DisMaxQuery" parse
    where parse o = DisMaxQuery
                    <$> o .:? "queries" .!= []
                    <*> o .: "tie_breaker"
                    <*> o .:? "boost"

instance ToJSON CommonTermsQuery where
  toJSON (CommonTermsQuery (FieldName fieldName)
          (QueryString query) cf lfo hfo msm
          boost analyzer disableCoord) =
    object [fieldName .= omitNulls base ]
    where base = [ "query"              .= query
                 , "cutoff_frequency"   .= cf
                 , "low_freq_operator"  .= lfo
                 , "minimum_should_match" .= msm
                 , "boost" .= boost
                 , "analyzer" .= analyzer
                 , "disable_coord" .= disableCoord
                 , "high_freq_operator" .= hfo ]

instance FromJSON CommonTermsQuery where
  parseJSON = withObject "CommonTermsQuery" parse
    where parse = fieldTagged $ \fn o ->
                    CommonTermsQuery fn
                    <$> o .: "query"
                    <*> o .: "cutoff_frequency"
                    <*> o .: "low_freq_operator"
                    <*> o .: "high_freq_operator"
                    <*> o .:? "minimum_should_match"
                    <*> o .:? "boost"
                    <*> o .:? "analyzer"
                    <*> o .:? "disable_coord"

instance ToJSON CommonMinimumMatch where
  toJSON (CommonMinimumMatch mm) = toJSON mm
  toJSON (CommonMinimumMatchHighLow (MinimumMatchHighLow lowF highF)) =
    object [ "low_freq"  .= lowF
           , "high_freq" .= highF ]

instance FromJSON CommonMinimumMatch where
  parseJSON v = parseMinimum v
            <|> parseMinimumHighLow v
    where parseMinimum = fmap CommonMinimumMatch . parseJSON
          parseMinimumHighLow = fmap CommonMinimumMatchHighLow . withObject "CommonMinimumMatchHighLow" (\o ->
                                  MinimumMatchHighLow
                                  <$> o .: "low_freq"
                                  <*> o .: "high_freq")


instance ToJSON BoostingQuery where
  toJSON (BoostingQuery bqPositiveQuery bqNegativeQuery bqNegativeBoost) =
    object [ "positive"       .= bqPositiveQuery
           , "negative"       .= bqNegativeQuery
           , "negative_boost" .= bqNegativeBoost ]

instance FromJSON BoostingQuery where
  parseJSON = withObject "BoostingQuery" parse
    where parse o = BoostingQuery
                    <$> o .: "positive"
                    <*> o .: "negative"
                    <*> o .: "negative_boost"

instance ToJSON BoolQuery where
  toJSON (BoolQuery mustM filterM' notM shouldM bqMin boost disableCoord) =
    omitNulls base
    where base = [ "must" .= mustM
                 , "filter" .= filterM'
                 , "must_not" .= notM
                 , "should" .= shouldM
                 , "minimum_should_match" .= bqMin
                 , "boost" .= boost
                 , "disable_coord" .= disableCoord ]

instance FromJSON BoolQuery where
  parseJSON = withObject "BoolQuery" parse
    where parse o = BoolQuery
                    <$> o .:? "must" .!= []
                    <*> o .:? "filter" .!= []
                    <*> o .:? "must_not" .!= []
                    <*> o .:? "should" .!= []
                    <*> o .:? "minimum_should_match"
                    <*> o .:? "boost"
                    <*> o .:? "disable_coord"

instance ToJSON MatchQuery where
  toJSON (MatchQuery (FieldName fieldName)
          (QueryString mqQueryString) booleanOperator
          zeroTermsQuery cutoffFrequency matchQueryType
          analyzer maxExpansions lenient boost) =
    object [ fieldName .= omitNulls base ]
    where base = [ "query" .= mqQueryString
                 , "operator" .= booleanOperator
                 , "zero_terms_query" .= zeroTermsQuery
                 , "cutoff_frequency" .= cutoffFrequency
                 , "type" .= matchQueryType
                 , "analyzer" .= analyzer
                 , "max_expansions" .= maxExpansions
                 , "lenient" .= lenient
                 , "boost" .= boost ]

instance FromJSON MatchQuery where
  parseJSON = withObject "MatchQuery" parse
    where parse = fieldTagged $ \fn o ->
                    MatchQuery fn
                    <$> o .:  "query"
                    <*> o .:  "operator"
                    <*> o .:  "zero_terms_query"
                    <*> o .:? "cutoff_frequency"
                    <*> o .:? "type"
                    <*> o .:? "analyzer"
                    <*> o .:? "max_expansions"
                    <*> o .:? "lenient"
                    <*> o .:? "boost"

instance ToJSON MultiMatchQuery where
  toJSON (MultiMatchQuery fields (QueryString query) boolOp
          ztQ tb mmqt cf analyzer maxEx lenient) =
    object ["multi_match" .= omitNulls base]
    where base = [ "fields" .= fmap toJSON fields
                 , "query" .= query
                 , "operator" .= boolOp
                 , "zero_terms_query" .= ztQ
                 , "tie_breaker" .= tb
                 , "type" .= mmqt
                 , "cutoff_frequency" .= cf
                 , "analyzer" .= analyzer
                 , "max_expansions" .= maxEx
                 , "lenient" .= lenient ]

instance FromJSON MultiMatchQuery where
  parseJSON = withObject "MultiMatchQuery" parse
    where parse raw = do o <- raw .: "multi_match"
                         MultiMatchQuery
                           <$> o .:? "fields" .!= []
                           <*> o .: "query"
                           <*> o .: "operator"
                           <*> o .: "zero_terms_query"
                           <*> o .:? "tie_breaker"
                           <*> o .:? "type"
                           <*> o .:? "cutoff_frequency"
                           <*> o .:? "analyzer"
                           <*> o .:? "max_expansions"
                           <*> o .:? "lenient"

instance ToJSON MultiMatchQueryType where
  toJSON MultiMatchBestFields   = "best_fields"
  toJSON MultiMatchMostFields   = "most_fields"
  toJSON MultiMatchCrossFields  = "cross_fields"
  toJSON MultiMatchPhrase       = "phrase"
  toJSON MultiMatchPhrasePrefix = "phrase_prefix"

instance FromJSON MultiMatchQueryType where
  parseJSON = withText "MultiMatchPhrasePrefix" parse
    where parse "best_fields"   = pure MultiMatchBestFields
          parse "most_fields"   = pure MultiMatchMostFields
          parse "cross_fields"  = pure MultiMatchCrossFields
          parse "phrase"        = pure MultiMatchPhrase
          parse "phrase_prefix" = pure MultiMatchPhrasePrefix
          parse t = fail ("Unexpected MultiMatchPhrasePrefix: " <> show t)

instance ToJSON BooleanOperator where
  toJSON And = String "and"
  toJSON Or  = String "or"

instance FromJSON BooleanOperator where
  parseJSON = withText "BooleanOperator" parse
    where parse "and" = pure And
          parse "or"  = pure Or
          parse o     = fail ("Unexpected BooleanOperator: " <> show o)

instance ToJSON ZeroTermsQuery where
  toJSON ZeroTermsNone = String "none"
  toJSON ZeroTermsAll  = String "all"

instance FromJSON ZeroTermsQuery where
  parseJSON = withText "ZeroTermsQuery" parse
    where parse "none" = pure ZeroTermsNone
          parse "all"  = pure ZeroTermsAll
          parse q      = fail ("Unexpected ZeroTermsQuery: " <> show q)

instance ToJSON MatchQueryType where
  toJSON MatchPhrase       = "phrase"
  toJSON MatchPhrasePrefix = "phrase_prefix"

instance FromJSON MatchQueryType where
  parseJSON = withText "MatchQueryType" parse
    where parse "phrase"        = pure MatchPhrase
          parse "phrase_prefix" = pure MatchPhrasePrefix
          parse t               = fail ("Unexpected MatchQueryType: " <> show t)
>>>>>>> 23e8a8e1

instance FromJSON Status where
  parseJSON (Object v) = Status <$>
                         v .: "name" <*>
                         v .: "cluster_name" <*>
                         v .: "cluster_uuid" <*>
                         v .: "version" <*>
                         v .: "tagline"
  parseJSON _          = empty

instance ToJSON IndexSettings where
  toJSON (IndexSettings s r) = object ["settings" .=
                                 object ["index" .=
                                   object ["number_of_shards" .= s, "number_of_replicas" .= r]
                                 ]
                               ]

instance FromJSON IndexSettings where
  parseJSON = withObject "IndexSettings" parse
    where parse o = do s <- o .: "settings"
                       i <- s .: "index"
                       IndexSettings <$> i .: "number_of_shards"
                                     <*> i .: "number_of_replicas"

instance ToJSON UpdatableIndexSetting where
  toJSON (NumberOfReplicas x) = oPath ("index" :| ["number_of_replicas"]) x
  toJSON (AutoExpandReplicas x) = oPath ("index" :| ["auto_expand_replicas"]) x
  toJSON (RefreshInterval x) = oPath ("index" :| ["refresh_interval"]) (NominalDiffTimeJSON x)
  toJSON (IndexConcurrency x) = oPath ("index" :| ["concurrency"]) x
  toJSON (FailOnMergeFailure x) = oPath ("index" :| ["fail_on_merge_failure"]) x
  toJSON (TranslogFlushThresholdOps x) = oPath ("index" :| ["translog", "flush_threshold_ops"]) x
  toJSON (TranslogFlushThresholdSize x) = oPath ("index" :| ["translog", "flush_threshold_size"]) x
  toJSON (TranslogFlushThresholdPeriod x) = oPath ("index" :| ["translog", "flush_threshold_period"]) (NominalDiffTimeJSON x)
  toJSON (TranslogDisableFlush x) = oPath ("index" :| ["translog", "disable_flush"]) x
  toJSON (CacheFilterMaxSize x) = oPath ("index" :| ["cache", "filter", "max_size"]) x
  toJSON (CacheFilterExpire x) = oPath ("index" :| ["cache", "filter", "expire"]) (NominalDiffTimeJSON <$> x)
  toJSON (GatewaySnapshotInterval x) = oPath ("index" :| ["gateway", "snapshot_interval"]) (NominalDiffTimeJSON x)
  toJSON (RoutingAllocationInclude fs) = oPath ("index" :| ["routing", "allocation", "include"]) (attrFilterJSON fs)
  toJSON (RoutingAllocationExclude fs) = oPath ("index" :| ["routing", "allocation", "exclude"]) (attrFilterJSON fs)
  toJSON (RoutingAllocationRequire fs) = oPath ("index" :| ["routing", "allocation", "require"]) (attrFilterJSON fs)
  toJSON (RoutingAllocationEnable x) = oPath ("index" :| ["routing", "allocation", "enable"]) x
  toJSON (RoutingAllocationShardsPerNode x) = oPath ("index" :| ["routing", "allocation", "total_shards_per_node"]) x
  toJSON (RecoveryInitialShards x) = oPath ("index" :| ["recovery", "initial_shards"]) x
  toJSON (GCDeletes x) = oPath ("index" :| ["gc_deletes"]) (NominalDiffTimeJSON x)
  toJSON (TTLDisablePurge x) = oPath ("index" :| ["ttl", "disable_purge"]) x
  toJSON (TranslogFSType x) = oPath ("index" :| ["translog", "fs", "type"]) x
  toJSON (CompressionSetting x) = oPath ("index" :| ["codec"]) x
  toJSON (IndexCompoundFormat x) = oPath ("index" :| ["compound_format"]) x
  toJSON (IndexCompoundOnFlush x) = oPath ("index" :| ["compound_on_flush"]) x
  toJSON (WarmerEnabled x) = oPath ("index" :| ["warmer", "enabled"]) x
  toJSON (BlocksReadOnly x) = oPath ("blocks" :| ["read_only"]) x
  toJSON (BlocksRead x) = oPath ("blocks" :| ["read"]) x
  toJSON (BlocksWrite x) = oPath ("blocks" :| ["write"]) x
  toJSON (BlocksMetaData x) = oPath ("blocks" :| ["metadata"]) x
  toJSON (MappingTotalFieldsLimit x) = oPath ("index" :| ["mapping","total_fields","limit"]) x
  toJSON (AnalysisSetting x) = oPath ("index" :| ["analysis"]) x

instance FromJSON UpdatableIndexSetting where
  parseJSON = withObject "UpdatableIndexSetting" parse
    where parse o = numberOfReplicas `taggedAt` ["index", "number_of_replicas"]
                <|> autoExpandReplicas `taggedAt` ["index", "auto_expand_replicas"]
                <|> refreshInterval `taggedAt` ["index", "refresh_interval"]
                <|> indexConcurrency `taggedAt` ["index", "concurrency"]
                <|> failOnMergeFailure `taggedAt` ["index", "fail_on_merge_failure"]
                <|> translogFlushThresholdOps `taggedAt` ["index", "translog", "flush_threshold_ops"]
                <|> translogFlushThresholdSize `taggedAt` ["index", "translog", "flush_threshold_size"]
                <|> translogFlushThresholdPeriod `taggedAt` ["index", "translog", "flush_threshold_period"]
                <|> translogDisableFlush `taggedAt` ["index", "translog", "disable_flush"]
                <|> cacheFilterMaxSize `taggedAt` ["index", "cache", "filter", "max_size"]
                <|> cacheFilterExpire `taggedAt` ["index", "cache", "filter", "expire"]
                <|> gatewaySnapshotInterval `taggedAt` ["index", "gateway", "snapshot_interval"]
                <|> routingAllocationInclude `taggedAt` ["index", "routing", "allocation", "include"]
                <|> routingAllocationExclude `taggedAt` ["index", "routing", "allocation", "exclude"]
                <|> routingAllocationRequire `taggedAt` ["index", "routing", "allocation", "require"]
                <|> routingAllocationEnable `taggedAt` ["index", "routing", "allocation", "enable"]
                <|> routingAllocationShardsPerNode `taggedAt` ["index", "routing", "allocation", "total_shards_per_node"]
                <|> recoveryInitialShards `taggedAt` ["index", "recovery", "initial_shards"]
                <|> gcDeletes `taggedAt` ["index", "gc_deletes"]
                <|> ttlDisablePurge `taggedAt` ["index", "ttl", "disable_purge"]
                <|> translogFSType `taggedAt` ["index", "translog", "fs", "type"]
                <|> compressionSetting `taggedAt` ["index", "codec"]
                <|> compoundFormat `taggedAt` ["index", "compound_format"]
                <|> compoundOnFlush `taggedAt` ["index", "compound_on_flush"]
                <|> warmerEnabled `taggedAt` ["index", "warmer", "enabled"]
                <|> blocksReadOnly `taggedAt` ["blocks", "read_only"]
                <|> blocksRead `taggedAt` ["blocks", "read"]
                <|> blocksWrite `taggedAt` ["blocks", "write"]
                <|> blocksMetaData `taggedAt` ["blocks", "metadata"]
                <|> mappingTotalFieldsLimit `taggedAt` ["index", "mapping", "total_fields", "limit"]
                <|> analysisSetting `taggedAt` ["index", "analysis"]
            where taggedAt f ks = taggedAt' f (Object o) ks
          taggedAt' f v [] = f =<< (parseJSON v <|> (parseJSON (unStringlyTypeJSON v)))
          taggedAt' f v (k:ks) = withObject "Object" (\o -> do v' <- o .: k
                                                               taggedAt' f v' ks) v
          numberOfReplicas               = pure . NumberOfReplicas
          autoExpandReplicas             = pure . AutoExpandReplicas
          refreshInterval                = pure . RefreshInterval . ndtJSON
          indexConcurrency               = pure . IndexConcurrency
          failOnMergeFailure             = pure . FailOnMergeFailure
          translogFlushThresholdOps      = pure . TranslogFlushThresholdOps
          translogFlushThresholdSize     = pure . TranslogFlushThresholdSize
          translogFlushThresholdPeriod   = pure . TranslogFlushThresholdPeriod . ndtJSON
          translogDisableFlush           = pure . TranslogDisableFlush
          cacheFilterMaxSize             = pure . CacheFilterMaxSize
          cacheFilterExpire              = pure . CacheFilterExpire . fmap ndtJSON
          gatewaySnapshotInterval        = pure . GatewaySnapshotInterval . ndtJSON
          routingAllocationInclude       = fmap RoutingAllocationInclude . parseAttrFilter
          routingAllocationExclude       = fmap RoutingAllocationExclude . parseAttrFilter
          routingAllocationRequire       = fmap RoutingAllocationRequire . parseAttrFilter
          routingAllocationEnable        = pure . RoutingAllocationEnable
          routingAllocationShardsPerNode = pure . RoutingAllocationShardsPerNode
          recoveryInitialShards          = pure . RecoveryInitialShards
          gcDeletes                      = pure . GCDeletes . ndtJSON
          ttlDisablePurge                = pure . TTLDisablePurge
          translogFSType                 = pure . TranslogFSType
          compressionSetting             = pure . CompressionSetting
          compoundFormat                 = pure . IndexCompoundFormat
          compoundOnFlush                = pure . IndexCompoundOnFlush
          warmerEnabled                  = pure . WarmerEnabled
          blocksReadOnly                 = pure . BlocksReadOnly
          blocksRead                     = pure . BlocksRead
          blocksWrite                    = pure . BlocksWrite
          blocksMetaData                 = pure . BlocksMetaData
          mappingTotalFieldsLimit        = pure . MappingTotalFieldsLimit
          analysisSetting                = pure . AnalysisSetting

instance FromJSON IndexSettingsSummary where
  parseJSON = withObject "IndexSettingsSummary" parse
    where parse o = case HM.toList o of
                      [(ixn, v@(Object o'))] -> IndexSettingsSummary (IndexName ixn)
                                                <$> parseJSON v
                                                <*> (fmap (filter (not . redundant)) . parseSettings =<< o' .: "settings")
                      _ -> fail "Expected single-key object with index name"
          redundant (NumberOfReplicas _) = True
          redundant _                    = False


parseSettings :: Object -> Parser [UpdatableIndexSetting]
parseSettings o = do
  o' <- o .: "index"
  -- slice the index object into singleton hashmaps and try to parse each
  parses <- forM (HM.toList o') $ \(k, v) -> do
    -- blocks are now nested into the "index" key, which is not how they're serialized
    let atRoot = Object (HM.singleton k v)
    let atIndex = Object (HM.singleton "index" atRoot)
    optional (parseJSON atRoot <|> parseJSON atIndex)
  return (catMaybes parses)

oPath :: ToJSON a => NonEmpty Text -> a -> Value
oPath (k :| []) v   = object [k .= v]
oPath (k:| (h:t)) v = object [k .= oPath (h :| t) v]

attrFilterJSON :: NonEmpty NodeAttrFilter -> Value
attrFilterJSON fs = object [ n .= T.intercalate "," (toList vs)
                           | NodeAttrFilter (NodeAttrName n) vs <- toList fs]

parseAttrFilter :: Value -> Parser (NonEmpty NodeAttrFilter)
parseAttrFilter = withObject "NonEmpty NodeAttrFilter" parse
  where parse o = case HM.toList o of
                    []   -> fail "Expected non-empty list of NodeAttrFilters"
                    x:xs -> DT.mapM (uncurry parse') (x :| xs)
        parse' n = withText "Text" $ \t ->
          case T.splitOn "," t of
            fv:fvs -> return (NodeAttrFilter (NodeAttrName n) (fv :| fvs))
            []     -> fail "Expected non-empty list of filter values"

instance ToJSON ReplicaBounds where
  toJSON (ReplicasBounded a b)    = String (showText a <> "-" <> showText b)
  toJSON (ReplicasLowerBounded a) = String (showText a <> "-all")
  toJSON ReplicasUnbounded        = Bool False

instance FromJSON ReplicaBounds where
  parseJSON v = withText "ReplicaBounds" parseText v
            <|> withBool "ReplicaBounds" parseBool v
    where parseText t = case T.splitOn "-" t of
                          [a, "all"] -> ReplicasLowerBounded <$> parseReadText a
                          [a, b] -> ReplicasBounded <$> parseReadText a
                                                    <*> parseReadText b
                          _ -> fail ("Could not parse ReplicaBounds: " <> show t)
          parseBool False = pure ReplicasUnbounded
          parseBool _ = fail "ReplicasUnbounded cannot be represented with True"

instance ToJSON AllocationPolicy where
  toJSON AllocAll          = String "all"
  toJSON AllocPrimaries    = String "primaries"
  toJSON AllocNewPrimaries = String "new_primaries"
  toJSON AllocNone         = String "none"

instance FromJSON AllocationPolicy where
  parseJSON = withText "AllocationPolicy" parse
    where parse "all" = pure AllocAll
          parse "primaries" = pure AllocPrimaries
          parse "new_primaries" = pure AllocNewPrimaries
          parse "none" = pure AllocNone
          parse t = fail ("Invlaid AllocationPolicy: " <> show t)

instance ToJSON InitialShardCount where
  toJSON QuorumShards       = String "quorum"
  toJSON QuorumMinus1Shards = String "quorum-1"
  toJSON FullShards         = String "full"
  toJSON FullMinus1Shards   = String "full-1"
  toJSON (ExplicitShards x) = toJSON x

instance FromJSON InitialShardCount where
  parseJSON v = withText "InitialShardCount" parseText v
            <|> ExplicitShards <$> parseJSON v
    where parseText "quorum"   = pure QuorumShards
          parseText "quorum-1" = pure QuorumMinus1Shards
          parseText "full"     = pure FullShards
          parseText "full-1"   = pure FullMinus1Shards
          parseText _          = mzero

instance ToJSON FSType where
  toJSON FSSimple   = "simple"
  toJSON FSBuffered = "buffered"

instance FromJSON FSType where
  parseJSON = withText "FSType" parse
    where parse "simple"   = pure FSSimple
          parse "buffered" = pure FSBuffered
          parse t          = fail ("Invalid FSType: " <> show t)

instance ToJSON CompoundFormat where
  toJSON (CompoundFileFormat x)       = Bool x
  toJSON (MergeSegmentVsTotalIndex x) = toJSON x

instance FromJSON CompoundFormat where
  parseJSON v = CompoundFileFormat <$> parseJSON v
            <|> MergeSegmentVsTotalIndex <$> parseJSON v

instance ToJSON NominalDiffTimeJSON where
  toJSON (NominalDiffTimeJSON t) = String (showText (round t :: Integer) <> "s")

instance FromJSON NominalDiffTimeJSON where
  parseJSON = withText "NominalDiffTime" parse
    where parse t = case T.takeEnd 1 t of
                      "s" -> NominalDiffTimeJSON . fromInteger <$> parseReadText (T.dropEnd 1 t)
                      _ -> fail "Invalid or missing NominalDiffTime unit (expected s)"

instance ToJSON IndexTemplate where
  toJSON (IndexTemplate p s m) = merge
    (object [ "template" .= p
            , "mappings" .= foldl' merge (object []) m
            ])
    (toJSON s)
   where
     merge (Object o1) (Object o2) = toJSON $ HM.union o1 o2
     merge o           Null        = o
     merge _           _           = undefined

instance (FromJSON a) => FromJSON (EsResult a) where
  parseJSON jsonVal@(Object v) = do
    found <- v .:? "found" .!= False
    fr <- if found
             then parseJSON jsonVal
             else return Nothing
    EsResult <$> v .:  "_index"   <*>
                 v .:  "_type"    <*>
                 v .:  "_id"      <*>
                 pure fr
  parseJSON _          = empty

instance (FromJSON a) => FromJSON (EsResultFound a) where
  parseJSON (Object v) = EsResultFound <$>
                         v .: "_version" <*>
                         v .: "_source"
  parseJSON _          = empty

instance FromJSON EsError where
  parseJSON (Object v) = EsError <$>
                         v .: "status" <*>
                         (v .: "error" <|> (v .: "error" >>= (.: "reason")))
  parseJSON _ = empty

instance FromJSON IndexAliasesSummary where
  parseJSON = withObject "IndexAliasesSummary" parse
    where parse o = IndexAliasesSummary . mconcat <$> mapM (uncurry go) (HM.toList o)
          go ixn = withObject "index aliases" $ \ia -> do
                     aliases <- ia .:? "aliases" .!= mempty
                     forM (HM.toList aliases) $ \(aName, v) -> do
                       let indexAlias = IndexAlias (IndexName ixn) (IndexAliasName (IndexName aName))
                       IndexAliasSummary indexAlias <$> parseJSON v


instance ToJSON IndexAliasAction where
  toJSON (AddAlias ia opts) = object ["add" .= (iaObj <> optsObj)]
    where Object iaObj = toJSON ia
          Object optsObj = toJSON opts
  toJSON (RemoveAlias ia) = object ["remove" .= iaObj]
    where Object iaObj = toJSON ia

instance ToJSON IndexAlias where
  toJSON IndexAlias {..} = object ["index" .= srcIndex
                                  , "alias" .= indexAlias
                                  ]

instance ToJSON IndexAliasCreate where
  toJSON IndexAliasCreate {..} = Object (filterObj <> routingObj)
    where filterObj = maybe mempty (HM.singleton "filter" . toJSON) aliasCreateFilter
          Object routingObj = maybe (Object mempty) toJSON aliasCreateRouting

instance ToJSON AliasRouting where
  toJSON (AllAliasRouting v) = object ["routing" .= v]
  toJSON (GranularAliasRouting srch idx) = object (catMaybes prs)
    where prs = [("search_routing" .=) <$> srch
                ,("index_routing" .=) <$> idx]

instance FromJSON AliasRouting where
  parseJSON = withObject "AliasRouting" parse
    where parse o = parseAll o <|> parseGranular o
          parseAll o = AllAliasRouting <$> o .: "routing"
          parseGranular o = do
            sr <- o .:? "search_routing"
            ir <- o .:? "index_routing"
            if isNothing sr && isNothing ir
               then fail "Both search_routing and index_routing can't be blank"
               else return (GranularAliasRouting sr ir)

instance FromJSON IndexAliasCreate where
  parseJSON v = withObject "IndexAliasCreate" parse v
    where parse o = IndexAliasCreate <$> optional (parseJSON v)
                                     <*> o .:? "filter"

instance ToJSON SearchAliasRouting where
  toJSON (SearchAliasRouting rvs) = toJSON (T.intercalate "," (routingValue <$> toList rvs))

instance FromJSON SearchAliasRouting where
  parseJSON = withText "SearchAliasRouting" parse
    where parse t = SearchAliasRouting <$> parseNEJSON (String <$> T.splitOn "," t)

instance ToJSON Search where
  toJSON (Search mquery sFilter sort searchAggs highlight sTrackSortScores sFrom sSize _ sFields sScriptFields sSource sSuggest) =
    omitNulls [ "query"         .= query'
              , "sort"          .= sort
              , "aggregations"  .= searchAggs
              , "highlight"     .= highlight
              , "from"          .= sFrom
              , "size"          .= sSize
              , "track_scores"  .= sTrackSortScores
              , "fields"        .= sFields
              , "script_fields" .= sScriptFields
              , "_source"       .= sSource
              , "suggest"       .= sSuggest]

    where query' = case sFilter of
                    Nothing -> mquery
                    Just x -> Just . QueryBoolQuery $ mkBoolQuery (maybeToList mquery) [x] [] []

instance ToJSON Source where
    toJSON NoSource                         = toJSON False
    toJSON (SourcePatterns patterns)        = toJSON patterns
    toJSON (SourceIncludeExclude incl excl) = object [ "includes" .= incl, "excludes" .= excl ]

instance ToJSON PatternOrPatterns where
  toJSON (PopPattern pattern)   = toJSON pattern
  toJSON (PopPatterns patterns) = toJSON patterns

instance ToJSON Include where
  toJSON (Include patterns) = toJSON patterns

instance ToJSON Exclude where
  toJSON (Exclude patterns) = toJSON patterns

instance ToJSON Pattern where
  toJSON (Pattern pattern) = toJSON pattern


instance ToJSON FieldHighlight where
    toJSON (FieldHighlight (FieldName fName) (Just fSettings)) =
        object [ fName .= fSettings ]
    toJSON (FieldHighlight (FieldName fName) Nothing) =
        object [ fName .= emptyObject ]

instance ToJSON Highlights where
    toJSON (Highlights global fields) =
        omitNulls (("fields" .= fields)
                  : highlightSettingsPairs global)

instance ToJSON HighlightSettings where
    toJSON hs = omitNulls (highlightSettingsPairs (Just hs))

highlightSettingsPairs :: Maybe HighlightSettings -> [Pair]
highlightSettingsPairs Nothing = []
highlightSettingsPairs (Just (Plain plh)) = plainHighPairs (Just plh)
highlightSettingsPairs (Just (Postings ph)) = postHighPairs (Just ph)
highlightSettingsPairs (Just (FastVector fvh)) = fastVectorHighPairs (Just fvh)


plainHighPairs :: Maybe PlainHighlight -> [Pair]
plainHighPairs Nothing = []
plainHighPairs (Just (PlainHighlight plCom plNonPost)) =
    [ "type" .= String "plain"]
    ++ commonHighlightPairs plCom
    ++ nonPostingsToPairs plNonPost

postHighPairs :: Maybe PostingsHighlight -> [Pair]
postHighPairs Nothing = []
postHighPairs (Just (PostingsHighlight pCom)) =
    ("type" .= String "postings")
    : commonHighlightPairs pCom

fastVectorHighPairs :: Maybe FastVectorHighlight -> [Pair]
fastVectorHighPairs Nothing = []
fastVectorHighPairs (Just
                     (FastVectorHighlight fvCom fvNonPostSettings fvBoundChars
                                          fvBoundMaxScan fvFragOff fvMatchedFields
                                          fvPhraseLim)) =
                        [ "type" .= String "fvh"
                        , "boundary_chars" .= fvBoundChars
                        , "boundary_max_scan" .= fvBoundMaxScan
                        , "fragment_offset" .= fvFragOff
                        , "matched_fields" .= fvMatchedFields
                        , "phraseLimit" .= fvPhraseLim]
                        ++ commonHighlightPairs fvCom
                        ++ nonPostingsToPairs fvNonPostSettings

commonHighlightPairs :: Maybe CommonHighlight -> [Pair]
commonHighlightPairs Nothing = []
commonHighlightPairs (Just (CommonHighlight chScore chForceSource chTag chEncoder
                                      chNoMatchSize chHighlightQuery
                                      chRequireFieldMatch)) =
    [ "order" .= chScore
    , "force_source" .= chForceSource
    , "encoder" .= chEncoder
    , "no_match_size" .= chNoMatchSize
    , "highlight_query" .= chHighlightQuery
    , "require_fieldMatch" .= chRequireFieldMatch]
    ++ highlightTagToPairs chTag


nonPostingsToPairs :: Maybe NonPostings -> [Pair]
nonPostingsToPairs Nothing = []
nonPostingsToPairs (Just (NonPostings npFragSize npNumOfFrags)) =
    [ "fragment_size" .= npFragSize
    , "number_of_fragments" .= npNumOfFrags]


instance ToJSON HighlightEncoder where
    toJSON DefaultEncoder = String "default"
    toJSON HTMLEncoder    = String "html"

highlightTagToPairs :: Maybe HighlightTag -> [Pair]
highlightTagToPairs (Just (TagSchema _))            = [ "scheme"    .=  String "default"]
highlightTagToPairs (Just (CustomTags (pre, post))) = [ "pre_tags"  .= pre
                                                      , "post_tags" .= post]
highlightTagToPairs Nothing = []

instance ToJSON SortSpec where
  toJSON (DefaultSortSpec
          (DefaultSort (FieldName dsSortFieldName) dsSortOrder dsIgnoreUnmapped
           dsSortMode dsMissingSort dsNestedFilter)) =
    object [dsSortFieldName .= omitNulls base] where
      base = [ "order" .= dsSortOrder
             , "unmapped_type" .= dsIgnoreUnmapped
             , "mode" .= dsSortMode
             , "missing" .= dsMissingSort
             , "nested_filter" .= dsNestedFilter ]

  toJSON (GeoDistanceSortSpec gdsSortOrder (GeoPoint (FieldName field) gdsLatLon) units) =
    object [ "unit" .= units
           , field .= gdsLatLon
           , "order" .= gdsSortOrder ]


instance ToJSON SortOrder where
  toJSON Ascending  = String "asc"
  toJSON Descending = String "desc"


instance ToJSON SortMode where
  toJSON SortMin = String "min"
  toJSON SortMax = String "max"
  toJSON SortSum = String "sum"
  toJSON SortAvg = String "avg"


instance ToJSON Missing where
  toJSON LastMissing         = String "_last"
  toJSON FirstMissing        = String "_first"
  toJSON (CustomMissing txt) = String txt



instance (FromJSON a) => FromJSON (SearchResult a) where
  parseJSON (Object v) = SearchResult <$>
                         v .:  "took"         <*>
                         v .:  "timed_out"    <*>
                         v .:  "_shards"      <*>
                         v .:  "hits"         <*>
                         v .:? "aggregations" <*>
                         v .:? "_scroll_id"   <*>
                         v .:? "suggest"
  parseJSON _          = empty

instance (FromJSON a) => FromJSON (SearchHits a) where
  parseJSON (Object v) = SearchHits <$>
                         v .: "total"     <*>
                         v .: "max_score" <*>
                         v .: "hits"
  parseJSON _          = empty

instance (FromJSON a) => FromJSON (Hit a) where
  parseJSON (Object v) = Hit <$>
                         v .:  "_index"   <*>
                         v .:  "_type"    <*>
                         v .:  "_id"      <*>
                         v .:  "_score"   <*>
                         v .:? "_source"  <*>
                         v .:? "fields"   <*>
                         v .:? "highlight"
  parseJSON _          = empty

<<<<<<< HEAD
=======
instance FromJSON ShardResult where
  parseJSON (Object v) = ShardResult       <$>
                         v .: "total"      <*>
                         v .: "successful" <*>
                         v .: "failed"
  parseJSON _          = empty

instance FromJSON HitFields where
  parseJSON x
    = HitFields <$> parseJSON x
>>>>>>> 23e8a8e1

instance FromJSON DocVersion where
  parseJSON v = do
    i <- parseJSON v
    maybe (fail "DocVersion out of range") return $ mkDocVersion i




data Suggest = Suggest { suggestText :: Text
                       , suggestName :: Text
                       , suggestType :: SuggestType
                       }
 deriving (Eq, Show)

instance ToJSON Suggest where
  toJSON Suggest{..} = object [ "text" .= suggestText
                              , suggestName .= suggestType
                              ]

instance FromJSON Suggest where
  parseJSON (Object o) = do
    suggestText' <- o .: "text"
    let dropTextList = HM.toList $ HM.filterWithKey (\x _ -> x /= "text") o
    suggestName' <- case dropTextList of
                        [(x, _)] -> return x
                        _ -> fail "error parsing Suggest field name"
    suggestType' <- o .: suggestName'
    return $ Suggest suggestText' suggestName' suggestType'
  parseJSON x = typeMismatch "Suggest" x

data SuggestType = SuggestTypePhraseSuggester PhraseSuggester
  deriving (Eq, Show)

instance ToJSON SuggestType where
  toJSON (SuggestTypePhraseSuggester x) = object ["phrase" .= x]

instance FromJSON SuggestType where
  parseJSON = withObject "SuggestType" parse
    where parse o = phraseSuggester `taggedWith` "phrase"
           where taggedWith parser k = parser =<< o .: k
                 phraseSuggester = pure . SuggestTypePhraseSuggester

data PhraseSuggester =
  PhraseSuggester { phraseSuggesterField :: FieldName
                  , phraseSuggesterGramSize :: Maybe Int
                  , phraseSuggesterRealWordErrorLikelihood :: Maybe Int
                  , phraseSuggesterConfidence :: Maybe Int
                  , phraseSuggesterMaxErrors :: Maybe Int
                  , phraseSuggesterSeparator :: Maybe Text
                  , phraseSuggesterSize :: Maybe Size
                  , phraseSuggesterAnalyzer :: Maybe Analyzer
                  , phraseSuggesterShardSize :: Maybe Int
                  , phraseSuggesterHighlight :: Maybe PhraseSuggesterHighlighter
                  , phraseSuggesterCollate :: Maybe PhraseSuggesterCollate
                  }
  deriving (Eq, Show)

instance ToJSON PhraseSuggester where
  toJSON PhraseSuggester{..} = omitNulls [ "field" .= phraseSuggesterField
                                         , "gram_size" .= phraseSuggesterGramSize
                                         , "real_word_error_likelihood" .= phraseSuggesterRealWordErrorLikelihood
                                         , "confidence" .= phraseSuggesterConfidence
                                         , "max_errors" .= phraseSuggesterMaxErrors
                                         , "separator" .= phraseSuggesterSeparator
                                         , "size" .= phraseSuggesterSize
                                         , "analyzer" .= phraseSuggesterAnalyzer
                                         , "shard_size" .= phraseSuggesterShardSize
                                         , "highlight" .= phraseSuggesterHighlight
                                         , "collate" .= phraseSuggesterCollate
                                        ]

instance FromJSON PhraseSuggester where
  parseJSON = withObject "PhraseSuggester" parse
    where parse o = PhraseSuggester
                      <$> o .: "field"
                      <*> o .:? "gram_size"
                      <*> o .:? "real_word_error_likelihood"
                      <*> o .:? "confidence"
                      <*> o .:? "max_errors"
                      <*> o .:? "separator"
                      <*> o .:? "size"
                      <*> o .:? "analyzer"
                      <*> o .:? "shard_size"
                      <*> o .:? "highlight"
                      <*> o .:? "collate"

mkPhraseSuggester :: FieldName -> PhraseSuggester
mkPhraseSuggester fName =
  PhraseSuggester fName Nothing Nothing Nothing Nothing Nothing Nothing
    Nothing Nothing Nothing Nothing

data PhraseSuggesterHighlighter =
  PhraseSuggesterHighlighter { phraseSuggesterHighlighterPreTag :: Text
                             , phraseSuggesterHighlighterPostTag :: Text
                             }
  deriving (Eq, Show)

instance ToJSON PhraseSuggesterHighlighter where
  toJSON PhraseSuggesterHighlighter{..} =
            object [ "pre_tag" .= phraseSuggesterHighlighterPreTag
                   , "post_tag" .= phraseSuggesterHighlighterPostTag
                   ]

instance FromJSON PhraseSuggesterHighlighter where
  parseJSON = withObject "PhraseSuggesterHighlighter" parse
    where parse o = PhraseSuggesterHighlighter
                      <$> o .: "pre_tag"
                      <*> o .: "post_tag"

data PhraseSuggesterCollate =
  PhraseSuggesterCollate { phraseSuggesterCollateTemplateQuery :: TemplateQueryInline
                         , phraseSuggesterCollatePrune :: Bool
                         }
  deriving (Eq, Show)

instance ToJSON PhraseSuggesterCollate where
  toJSON PhraseSuggesterCollate{..} = object [ "query" .= object
                                              [ "inline" .= (inline phraseSuggesterCollateTemplateQuery)
                                              ]
                                             , "params" .= (params phraseSuggesterCollateTemplateQuery)
                                             , "prune" .= phraseSuggesterCollatePrune
                                             ]

instance FromJSON PhraseSuggesterCollate where
  parseJSON (Object o) = do
    query' <- o .: "query"
    inline' <- query' .: "inline"
    params' <- o .: "params"
    prune' <- o .:? "prune" .!= False
    return $ PhraseSuggesterCollate (TemplateQueryInline inline' params') prune'
  parseJSON x = typeMismatch "PhraseSuggesterCollate" x

data SuggestOptions =
  SuggestOptions { suggestOptionsText :: Text
                 , suggestOptionsScore :: Double
                 , suggestOptionsFreq :: Maybe Int
                 , suggestOptionsHighlighted :: Maybe Text
                 }
  deriving (Eq, Read, Show)

instance FromJSON SuggestOptions where
  parseJSON = withObject "SuggestOptions" parse
    where parse o = SuggestOptions
                    <$> o .: "text"
                    <*> o .: "score"
                    <*> o .:? "freq"
                    <*> o .:? "highlighted"

data SuggestResponse =
  SuggestResponse { suggestResponseText :: Text
                  , suggestResponseOffset :: Int
                  , suggestResponseLength :: Int
                  , suggestResponseOptions :: [SuggestOptions]
                  }
  deriving (Eq, Read, Show)

instance FromJSON SuggestResponse where
  parseJSON = withObject "SuggestResponse" parse
    where parse o = SuggestResponse
                    <$> o .: "text"
                    <*> o .: "offset"
                    <*> o .: "length"
                    <*> o .: "options"

data NamedSuggestionResponse =
  NamedSuggestionResponse { nsrName :: Text
                          , nsrResponses :: [SuggestResponse]
                          }
  deriving (Eq, Read, Show)

instance FromJSON NamedSuggestionResponse where
  parseJSON (Object o) = do
    suggestionName' <- case HM.toList o of
                        [(x, _)] -> return x
                        _ -> fail "error parsing NamedSuggestionResponse name"
    suggestionResponses' <- o .: suggestionName'
    return $ NamedSuggestionResponse suggestionName' suggestionResponses'

  parseJSON x = typeMismatch "NamedSuggestionResponse" x<|MERGE_RESOLUTION|>--- conflicted
+++ resolved
@@ -523,220 +523,6 @@
 mkSort :: FieldName -> SortOrder -> DefaultSort
 mkSort fieldName sOrder = DefaultSort fieldName sOrder Nothing Nothing Nothing Nothing
 
-<<<<<<< HEAD
-=======
-{-| 'Cache' is for telling ES whether it should cache a 'Filter' not.
-    'Query's cannot be cached.
--}
-type Cache   = Bool -- caching on/off
-defaultCache :: Cache
-defaultCache = False
-
-{-| 'PrefixValue' is used in 'PrefixQuery' as the main query component.
--}
--- type PrefixValue = Text
-
-{-| 'BooleanOperator' is the usual And/Or operators with an ES compatible
-    JSON encoding baked in. Used all over the place.
--}
-data BooleanOperator = And | Or deriving (Eq, Read, Show, Generic, Typeable)
-
-{-| 'ShardCount' is part of 'IndexSettings'
--}
-newtype ShardCount = ShardCount Int deriving (Eq, Read, Show, Generic, ToJSON, Typeable)
-
-{-| 'ReplicaCount' is part of 'IndexSettings'
--}
-newtype ReplicaCount = ReplicaCount Int deriving (Eq, Read, Show, Generic, ToJSON, Typeable)
-
-{-| 'IndexName' is used to describe which index to query/create/delete
--}
-newtype IndexName = IndexName Text deriving (Eq, Generic, Read, Show, ToJSON, FromJSON, Typeable)
-
-{-| 'IndexSelection' is used for APIs which take a single index, a list of
-    indexes, or the special @_all@ index.
--}
---TODO: this does not fully support <https://www.elastic.co/guide/en/elasticsearch/reference/1.7/multi-index.html multi-index syntax>. It wouldn't be too hard to implement but you'd have to add the optional parameters (ignore_unavailable, allow_no_indices, expand_wildcards) to any APIs using it. Also would be a breaking API.
-data IndexSelection = IndexList (NonEmpty IndexName)
-                    | AllIndexes deriving (Eq, Generic, Show, Typeable)
-
-{-| 'NodeSelection' is used for most cluster APIs. See <https://www.elastic.co/guide/en/elasticsearch/reference/current/cluster.html#cluster-nodes here> for more details.
--}
-data NodeSelection = LocalNode
-                   -- ^ Whatever node receives this request
-                   | NodeList (NonEmpty NodeSelector)
-                   | AllNodes deriving (Eq, Generic, Show, Typeable)
-
-
--- | An exact match or pattern to identify a node. Note that All of
--- these options support wildcarding, so your node name, server, attr
--- name can all contain * characters to be a fuzzy match.
-data NodeSelector = NodeByName NodeName
-                  | NodeByFullNodeId FullNodeId
-                  | NodeByHost Server
-                  -- ^ e.g. 10.0.0.1 or even 10.0.0.*
-                  | NodeByAttribute NodeAttrName Text
-                  -- ^ NodeAttrName can be a pattern, e.g. rack*. The value can too.
-                  deriving (Eq, Generic, Show, Typeable)
-
-{-| 'TemplateName' is used to describe which template to query/create/delete
--}
-newtype TemplateName = TemplateName Text deriving (Eq, Read, Show, Generic, ToJSON, FromJSON, Typeable)
-
-{-| 'TemplatePattern' represents a pattern which is matched against index names
--}
-newtype TemplatePattern = TemplatePattern Text deriving (Eq, Read, Show, Generic, ToJSON, FromJSON, Typeable)
-
-{-| 'MappingName' is part of mappings which are how ES describes and schematizes
-    the data in the indices.
--}
-newtype MappingName = MappingName Text deriving (Eq, Generic, Read, Show, ToJSON, FromJSON, Typeable)
-
-{-| 'DocId' is a generic wrapper value for expressing unique Document IDs.
-    Can be set by the user or created by ES itself. Often used in client
-    functions for poking at specific documents.
--}
-newtype DocId = DocId Text deriving (Eq, Generic, Read, Show, ToJSON, FromJSON, Typeable)
-
-{-| 'QueryString' is used to wrap query text bodies, be they human written or not.
--}
-newtype QueryString = QueryString Text deriving (Eq, Generic, Read, Show, ToJSON, FromJSON, Typeable)
-
-{-| 'FieldName' is used all over the place wherever a specific field within
-     a document needs to be specified, usually in 'Query's or 'Filter's.
--}
-newtype FieldName = FieldName Text deriving (Eq, Read, Show, Generic, ToJSON, FromJSON, Typeable)
-
-newtype ScriptFields =
-  ScriptFields (HM.HashMap ScriptFieldName ScriptFieldValue)
-  deriving (Eq, Read, Show, Generic, Typeable)
-
-type ScriptFieldName = Text
-type ScriptFieldValue = Value
-
-data Script =
-  Script { scriptLanguage :: Maybe ScriptLanguage
-         , scriptInline   :: Maybe ScriptInline
-         , scriptStored   :: Maybe ScriptId
-         , scriptParams   :: Maybe ScriptParams
-         } deriving (Eq, Read, Show, Generic, Typeable)
-
-newtype ScriptLanguage =
-  ScriptLanguage Text deriving (Eq, Read, Show, Generic, Typeable, ToJSON, FromJSON)
-
-newtype ScriptInline =
-  ScriptInline Text deriving (Eq, Read, Show, Generic, Typeable, ToJSON, FromJSON)
-
-newtype ScriptId =
-  ScriptId Text deriving (Eq, Read, Show, Generic, Typeable, ToJSON, FromJSON)
-
-newtype ScriptParams =
-  ScriptParams (HM.HashMap ScriptParamName ScriptParamValue)
-  deriving (Eq, Read, Show, Generic, Typeable)
-
-type ScriptParamName = Text
-type ScriptParamValue = Value
-
-{-| 'CacheName' is used in 'RegexpFilter' for describing the
-    'CacheKey' keyed caching behavior.
--}
-newtype CacheName = CacheName Text deriving (Eq, Read, Show, Generic, ToJSON, FromJSON, Typeable)
-
-{-| 'CacheKey' is used in 'RegexpFilter' to key regex caching.
--}
-newtype CacheKey =
-  CacheKey Text deriving (Eq, Read, Show, Generic, ToJSON, FromJSON, Typeable)
-newtype Existence =
-  Existence Bool deriving (Eq, Read, Show, Generic, ToJSON, FromJSON, Typeable)
-newtype NullValue =
-  NullValue Bool deriving (Eq, Read, Show, Generic, ToJSON, FromJSON, Typeable)
-newtype CutoffFrequency =
-  CutoffFrequency Double deriving (Eq, Read, Show, Generic, ToJSON, FromJSON, Typeable)
-newtype Analyzer =
-  Analyzer Text deriving (Eq, Read, Show, Generic, ToJSON, FromJSON, Typeable)
-newtype MaxExpansions =
-  MaxExpansions Int deriving (Eq, Read, Show, Generic, ToJSON, FromJSON, Typeable)
-
-{-| 'Lenient', if set to true, will cause format based failures to be
-    ignored. I don't know what the bloody default is, Elasticsearch
-    documentation didn't say what it was. Let me know if you figure it out.
--}
-newtype Lenient =
-  Lenient Bool deriving (Eq, Read, Show, Generic, ToJSON, FromJSON, Typeable)
-newtype Tiebreaker =
-  Tiebreaker Double deriving (Eq, Read, Show, Generic, ToJSON, FromJSON, Typeable)
-newtype Boost =
-  Boost Double deriving (Eq, Read, Show, Generic, ToJSON, FromJSON, Typeable)
-newtype BoostTerms =
-  BoostTerms Double deriving (Eq, Read, Show, Generic, ToJSON, FromJSON, Typeable)
-
-{-| 'MinimumMatch' controls how many should clauses in the bool query should
-     match. Can be an absolute value (2) or a percentage (30%) or a
-     combination of both.
--}
-newtype MinimumMatch =
-  MinimumMatch Int deriving (Eq, Read, Show, Generic, ToJSON, FromJSON, Typeable)
-newtype DisableCoord =
-  DisableCoord Bool deriving (Eq, Read, Show, Generic, ToJSON, FromJSON, Typeable)
-newtype IgnoreTermFrequency =
-  IgnoreTermFrequency Bool deriving (Eq, Read, Show, Generic, ToJSON, FromJSON, Typeable)
-newtype MinimumTermFrequency =
-  MinimumTermFrequency Int deriving (Eq, Read, Show, Generic, ToJSON, FromJSON, Typeable)
-newtype MaxQueryTerms =
-  MaxQueryTerms Int deriving (Eq, Read, Show, Generic, ToJSON, FromJSON, Typeable)
-newtype Fuzziness =
-  Fuzziness Double deriving (Eq, Read, Show, Generic, ToJSON, FromJSON, Typeable)
-
-{-| 'PrefixLength' is the prefix length used in queries, defaults to 0. -}
-newtype PrefixLength =
-  PrefixLength Int deriving (Eq, Read, Show, Generic, ToJSON, FromJSON, Typeable)
-newtype TypeName =
-  TypeName Text deriving (Eq, Read, Show, Generic, ToJSON, FromJSON, Typeable)
-newtype PercentMatch =
-  PercentMatch Double deriving (Eq, Read, Show, Generic, ToJSON, FromJSON, Typeable)
-newtype StopWord =
-  StopWord Text deriving (Eq, Read, Show, Generic, ToJSON, FromJSON, Typeable)
-newtype QueryPath =
-  QueryPath Text deriving (Eq, Read, Show, Generic, ToJSON, FromJSON, Typeable)
-
-{-| Allowing a wildcard at the beginning of a word (eg "*ing") is particularly
-    heavy, because all terms in the index need to be examined, just in case
-    they match. Leading wildcards can be disabled by setting
-    'AllowLeadingWildcard' to false. -}
-newtype AllowLeadingWildcard =
-  AllowLeadingWildcard     Bool deriving (Eq, Read, Show, Generic, ToJSON, FromJSON, Typeable)
-newtype LowercaseExpanded =
-  LowercaseExpanded        Bool deriving (Eq, Read, Show, Generic, ToJSON, FromJSON, Typeable)
-newtype EnablePositionIncrements =
-  EnablePositionIncrements Bool deriving (Eq, Read, Show, Generic, ToJSON, FromJSON, Typeable)
-
-{-| By default, wildcard terms in a query are not analyzed.
-    Setting 'AnalyzeWildcard' to true enables best-effort analysis.
--}
-newtype AnalyzeWildcard = AnalyzeWildcard Bool deriving (Eq, Read, Show, Generic, ToJSON, FromJSON, Typeable)
-
-{-| 'GeneratePhraseQueries' defaults to false.
--}
-newtype GeneratePhraseQueries =
-  GeneratePhraseQueries Bool deriving (Eq, Read, Show, Generic, ToJSON, FromJSON, Typeable)
-
-{-| 'Locale' is used for string conversions - defaults to ROOT.
--}
-newtype Locale        = Locale        Text deriving (Eq, Read, Show, Generic, ToJSON, FromJSON, Typeable)
-newtype MaxWordLength = MaxWordLength Int  deriving (Eq, Read, Show, Generic, ToJSON, FromJSON, Typeable)
-newtype MinWordLength = MinWordLength Int  deriving (Eq, Read, Show, Generic, ToJSON, FromJSON, Typeable)
-
-{-| 'PhraseSlop' sets the default slop for phrases, 0 means exact
-     phrase matches. Default is 0.
--}
-newtype PhraseSlop      = PhraseSlop      Int deriving (Eq, Read, Show, Generic, ToJSON, FromJSON, Typeable)
-newtype MinDocFrequency = MinDocFrequency Int deriving (Eq, Read, Show, Generic, ToJSON, FromJSON, Typeable)
-newtype MaxDocFrequency = MaxDocFrequency Int deriving (Eq, Read, Show, Generic, ToJSON, FromJSON, Typeable)
-
--- | Newtype wrapper to parse ES's concerning tendency to in some APIs return a floating point number of milliseconds since epoch ಠ_ಠ
-newtype POSIXMS = POSIXMS { posixMS :: UTCTime }
-
->>>>>>> 23e8a8e1
 {-| 'unpackId' is a silly convenience function that gets used once.
 -}
 unpackId :: DocId -> Text
@@ -838,363 +624,11 @@
                       deriving (Eq, Show)
 
 -- NOTE: Should the tags use some kind of HTML type, rather than Text?
-<<<<<<< HEAD
 data HighlightTag =
     TagSchema Text
     -- Only uses more than the first value in the lists if fvh
   | CustomTags ([Text], [Text]) 
   deriving (Eq, Show)
-
-=======
-data HighlightTag = TagSchema Text
-                  | CustomTags ([Text], [Text]) -- Only uses more than the first value in the lists if fvh
-                  deriving (Read, Show, Eq, Generic, Typeable)
-
-
-data Query =
-  TermQuery                     Term (Maybe Boost)
-  | TermsQuery                  Text (NonEmpty Text)
-  | QueryMatchQuery             MatchQuery
-  | QueryMultiMatchQuery        MultiMatchQuery
-  | QueryBoolQuery              BoolQuery
-  | QueryBoostingQuery          BoostingQuery
-  | QueryCommonTermsQuery       CommonTermsQuery
-  | ConstantScoreQuery          Query Boost
-  | QueryFunctionScoreQuery     FunctionScoreQuery
-  | QueryDisMaxQuery            DisMaxQuery
-  | QueryFuzzyLikeThisQuery     FuzzyLikeThisQuery
-  | QueryFuzzyLikeFieldQuery    FuzzyLikeFieldQuery
-  | QueryFuzzyQuery             FuzzyQuery
-  | QueryHasChildQuery          HasChildQuery
-  | QueryHasParentQuery         HasParentQuery
-  | IdsQuery                    MappingName [DocId]
-  | QueryIndicesQuery           IndicesQuery
-  | MatchAllQuery               (Maybe Boost)
-  | QueryMoreLikeThisQuery      MoreLikeThisQuery
-  | QueryMoreLikeThisFieldQuery MoreLikeThisFieldQuery
-  | QueryNestedQuery            NestedQuery
-  | QueryPrefixQuery            PrefixQuery
-  | QueryQueryStringQuery       QueryStringQuery
-  | QuerySimpleQueryStringQuery SimpleQueryStringQuery
-  | QueryRangeQuery             RangeQuery
-  | QueryRegexpQuery            RegexpQuery
-  | QueryExistsQuery            FieldName
-  | QueryMatchNoneQuery
-  | QueryTemplateQueryInline    TemplateQueryInline
-  deriving (Eq, Read, Show, Generic, Typeable)
-
--- | As of Elastic 2.0, 'Filters' are just 'Queries' housed in a Bool Query, and
--- flagged in a different context.
-newtype Filter = Filter { unFilter :: Query }
-  deriving (Eq, Read, Show, Generic, Typeable)
-
-instance ToJSON Filter where
-  toJSON = toJSON . unFilter
-
-instance FromJSON Filter where
-  parseJSON v = Filter <$> parseJSON v
-
-data RegexpQuery =
-  RegexpQuery { regexpQueryField :: FieldName
-              , regexpQuery      :: Regexp
-              , regexpQueryFlags :: RegexpFlags
-              , regexpQueryBoost :: Maybe Boost
-              } deriving (Eq, Read, Show, Generic, Typeable)
-
-data RangeQuery =
-  RangeQuery { rangeQueryField :: FieldName
-             , rangeQueryRange :: RangeValue
-             , rangeQueryBoost :: Boost } deriving (Eq, Read, Show, Generic, Typeable)
-
-mkRangeQuery :: FieldName -> RangeValue -> RangeQuery
-mkRangeQuery f r = RangeQuery f r (Boost 1.0)
-
-data SimpleQueryStringQuery =
-  SimpleQueryStringQuery
-    { simpleQueryStringQuery             :: QueryString
-    , simpleQueryStringField             :: Maybe FieldOrFields
-    , simpleQueryStringOperator          :: Maybe BooleanOperator
-    , simpleQueryStringAnalyzer          :: Maybe Analyzer
-    , simpleQueryStringFlags             :: Maybe (NonEmpty SimpleQueryFlag)
-    , simpleQueryStringLowercaseExpanded :: Maybe LowercaseExpanded
-    , simpleQueryStringLocale            :: Maybe Locale
-    } deriving (Eq, Read, Show, Generic, Typeable)
-
-data SimpleQueryFlag =
-  SimpleQueryAll
-  | SimpleQueryNone
-  | SimpleQueryAnd
-  | SimpleQueryOr
-  | SimpleQueryPrefix
-  | SimpleQueryPhrase
-  | SimpleQueryPrecedence
-  | SimpleQueryEscape
-  | SimpleQueryWhitespace
-  | SimpleQueryFuzzy
-  | SimpleQueryNear
-  | SimpleQuerySlop deriving (Eq, Read, Show, Generic, Typeable)
-
--- use_dis_max and tie_breaker when fields are plural?
-data QueryStringQuery =
-  QueryStringQuery
-  { queryStringQuery                    :: QueryString
-  , queryStringDefaultField             :: Maybe FieldName
-  , queryStringOperator                 :: Maybe BooleanOperator
-  , queryStringAnalyzer                 :: Maybe Analyzer
-  , queryStringAllowLeadingWildcard     :: Maybe AllowLeadingWildcard
-  , queryStringLowercaseExpanded        :: Maybe LowercaseExpanded
-  , queryStringEnablePositionIncrements :: Maybe EnablePositionIncrements
-  , queryStringFuzzyMaxExpansions       :: Maybe MaxExpansions
-  , queryStringFuzziness                :: Maybe Fuzziness
-  , queryStringFuzzyPrefixLength        :: Maybe PrefixLength
-  , queryStringPhraseSlop               :: Maybe PhraseSlop
-  , queryStringBoost                    :: Maybe Boost
-  , queryStringAnalyzeWildcard          :: Maybe AnalyzeWildcard
-  , queryStringGeneratePhraseQueries    :: Maybe GeneratePhraseQueries
-  , queryStringMinimumShouldMatch       :: Maybe MinimumMatch
-  , queryStringLenient                  :: Maybe Lenient
-  , queryStringLocale                   :: Maybe Locale
-  } deriving (Eq, Read, Show, Generic, Typeable)
-
-mkQueryStringQuery :: QueryString -> QueryStringQuery
-mkQueryStringQuery qs =
-  QueryStringQuery qs Nothing Nothing
-  Nothing Nothing Nothing Nothing
-  Nothing Nothing Nothing Nothing
-  Nothing Nothing Nothing Nothing
-  Nothing Nothing
-
-data FieldOrFields = FofField   FieldName
-                   | FofFields (NonEmpty FieldName) deriving (Eq, Read, Show, Generic, Typeable)
-
-data PrefixQuery =
-  PrefixQuery
-  { prefixQueryField       :: FieldName
-  , prefixQueryPrefixValue :: Text
-  , prefixQueryBoost       :: Maybe Boost } deriving (Eq, Read, Show, Generic, Typeable)
-
-data NestedQuery =
-  NestedQuery
-  { nestedQueryPath      :: QueryPath
-  , nestedQueryScoreType :: ScoreType
-  , nestedQuery          :: Query } deriving (Eq, Read, Show, Generic, Typeable)
-
-data MoreLikeThisFieldQuery =
-  MoreLikeThisFieldQuery
-  { moreLikeThisFieldText            :: Text
-  , moreLikeThisFieldFields          :: FieldName
-                                        -- default 0.3 (30%)
-  , moreLikeThisFieldPercentMatch    :: Maybe PercentMatch
-  , moreLikeThisFieldMinimumTermFreq :: Maybe MinimumTermFrequency
-  , moreLikeThisFieldMaxQueryTerms   :: Maybe MaxQueryTerms
-  , moreLikeThisFieldStopWords       :: Maybe (NonEmpty StopWord)
-  , moreLikeThisFieldMinDocFrequency :: Maybe MinDocFrequency
-  , moreLikeThisFieldMaxDocFrequency :: Maybe MaxDocFrequency
-  , moreLikeThisFieldMinWordLength   :: Maybe MinWordLength
-  , moreLikeThisFieldMaxWordLength   :: Maybe MaxWordLength
-  , moreLikeThisFieldBoostTerms      :: Maybe BoostTerms
-  , moreLikeThisFieldBoost           :: Maybe Boost
-  , moreLikeThisFieldAnalyzer        :: Maybe Analyzer
-  } deriving (Eq, Read, Show, Generic, Typeable)
-
-data MoreLikeThisQuery =
-  MoreLikeThisQuery
-  { moreLikeThisText            :: Text
-  , moreLikeThisFields          :: Maybe (NonEmpty FieldName)
-    -- default 0.3 (30%)
-  , moreLikeThisPercentMatch    :: Maybe PercentMatch
-  , moreLikeThisMinimumTermFreq :: Maybe MinimumTermFrequency
-  , moreLikeThisMaxQueryTerms   :: Maybe MaxQueryTerms
-  , moreLikeThisStopWords       :: Maybe (NonEmpty StopWord)
-  , moreLikeThisMinDocFrequency :: Maybe MinDocFrequency
-  , moreLikeThisMaxDocFrequency :: Maybe MaxDocFrequency
-  , moreLikeThisMinWordLength   :: Maybe MinWordLength
-  , moreLikeThisMaxWordLength   :: Maybe MaxWordLength
-  , moreLikeThisBoostTerms      :: Maybe BoostTerms
-  , moreLikeThisBoost           :: Maybe Boost
-  , moreLikeThisAnalyzer        :: Maybe Analyzer
-  } deriving (Eq, Read, Show, Generic, Typeable)
-
-data IndicesQuery =
-  IndicesQuery
-  { indicesQueryIndices :: [IndexName]
-  , indicesQuery        :: Query
-    -- default "all"
-  , indicesQueryNoMatch :: Maybe Query } deriving (Eq, Read, Show, Generic, Typeable)
-
-data HasParentQuery =
-  HasParentQuery
-  { hasParentQueryType      :: TypeName
-  , hasParentQuery          :: Query
-  , hasParentQueryScoreType :: Maybe ScoreType } deriving (Eq, Read, Show, Generic, Typeable)
-
-data HasChildQuery =
-  HasChildQuery
-  { hasChildQueryType      :: TypeName
-  , hasChildQuery          :: Query
-  , hasChildQueryScoreType :: Maybe ScoreType } deriving (Eq, Read, Show, Generic, Typeable)
-
-data ScoreType =
-  ScoreTypeMax
-  | ScoreTypeSum
-  | ScoreTypeAvg
-  | ScoreTypeNone deriving (Eq, Read, Show, Generic, Typeable)
-
-data FuzzyQuery =
-  FuzzyQuery { fuzzyQueryField         :: FieldName
-             , fuzzyQueryValue         :: Text
-             , fuzzyQueryPrefixLength  :: PrefixLength
-             , fuzzyQueryMaxExpansions :: MaxExpansions
-             , fuzzyQueryFuzziness     :: Fuzziness
-             , fuzzyQueryBoost         :: Maybe Boost
-             } deriving (Eq, Read, Show, Generic, Typeable)
-
-data FuzzyLikeFieldQuery =
-  FuzzyLikeFieldQuery
-  { fuzzyLikeField                    :: FieldName
-    -- anaphora is good for the soul.
-  , fuzzyLikeFieldText                :: Text
-  , fuzzyLikeFieldMaxQueryTerms       :: MaxQueryTerms
-  , fuzzyLikeFieldIgnoreTermFrequency :: IgnoreTermFrequency
-  , fuzzyLikeFieldFuzziness           :: Fuzziness
-  , fuzzyLikeFieldPrefixLength        :: PrefixLength
-  , fuzzyLikeFieldBoost               :: Boost
-  , fuzzyLikeFieldAnalyzer            :: Maybe Analyzer
-  } deriving (Eq, Read, Show, Generic, Typeable)
-
-data FuzzyLikeThisQuery =
-  FuzzyLikeThisQuery
-  { fuzzyLikeFields              :: [FieldName]
-  , fuzzyLikeText                :: Text
-  , fuzzyLikeMaxQueryTerms       :: MaxQueryTerms
-  , fuzzyLikeIgnoreTermFrequency :: IgnoreTermFrequency
-  , fuzzyLikeFuzziness           :: Fuzziness
-  , fuzzyLikePrefixLength        :: PrefixLength
-  , fuzzyLikeBoost               :: Boost
-  , fuzzyLikeAnalyzer            :: Maybe Analyzer
-  } deriving (Eq, Read, Show, Generic, Typeable)
-
-data FunctionScoreQuery =
-  FunctionScoreQuery { functionScoreQuery     :: Maybe Query
-                     , functionScoreBoost     :: Maybe Boost
-                     , functionScoreFunctions :: FunctionScoreFunctions
-                     , functionScoreMaxBoost  :: Maybe Boost
-                     , functionScoreBoostMode :: Maybe BoostMode
-                     , functionScoreMinScore  :: Score
-                     , functionScoreScoreMode :: Maybe ScoreMode
-                     } deriving (Eq, Read, Show, Generic, Typeable)
-
-data BoostMode =
-  BoostModeMultiply
-  | BoostModeReplace
-  | BoostModeSum
-  | BoostModeAvg
-  | BoostModeMax
-  | BoostModeMin deriving (Eq, Read, Show, Generic, Typeable)
-
-data ScoreMode =
-  ScoreModeMultiply
-  | ScoreModeSum
-  | ScoreModeAvg
-  | ScoreModeFirst
-  | ScoreModeMax
-  | ScoreModeMin deriving (Eq, Read, Show, Generic, Typeable)
-
-data FunctionScoreFunctions =
-  FunctionScoreSingle FunctionScoreFunction
-  | FunctionScoreMultiple (NonEmpty ComponentFunctionScoreFunction) deriving (Eq, Read, Show, Generic, Typeable)
-
-data ComponentFunctionScoreFunction =
-  ComponentFunctionScoreFunction { componentScoreFunctionFilter :: Maybe Filter
-                                 , componentScoreFunction       :: FunctionScoreFunction
-                                 , componentScoreFunctionWeight :: Maybe Weight
-                                 } deriving (Eq, Read, Show, Generic, Typeable)
-
-data FunctionScoreFunction =
-  FunctionScoreFunctionScript Script
-  | FunctionScoreFunctionRandom Seed
-  | FunctionScoreFunctionFieldValueFactor FieldValueFactor
-  deriving (Eq, Read, Show, Generic, Typeable)
-
-newtype Weight =
-  Weight Float deriving (Eq, Read, Show, Generic, Typeable, ToJSON, FromJSON)
-
-newtype Seed =
-  Seed Float deriving (Eq, Read, Show, Generic, Typeable, ToJSON, FromJSON)
-
-data FieldValueFactor =
-  FieldValueFactor { fieldValueFactorField    :: FieldName
-                   , fieldValueFactor         :: Maybe Factor
-                   , fieldValueFactorModifier :: Maybe FactorModifier
-                   , fieldValueFactorMissing  :: Maybe FactorMissingFieldValue
-                   } deriving (Eq, Read, Show, Generic, Typeable)
-
-newtype Factor =
-  Factor Float deriving (Eq, Read, Show, Generic, Typeable, ToJSON, FromJSON)
-
-data FactorModifier =
-  FactorModifierNone
-  | FactorModifierLog
-  | FactorModifierLog1p
-  | FactorModifierLog2p
-  | FactorModifierLn
-  | FactorModifierLn1p
-  | FactorModifierLn2p
-  | FactorModifierSquare
-  | FactorModifierSqrt
-  | FactorModifierReciprocal deriving (Eq, Read, Show, Generic, Typeable)
-
-newtype FactorMissingFieldValue =
-  FactorMissingFieldValue Float deriving (Eq, Read, Show, Generic, Typeable, ToJSON, FromJSON)
-
-data DisMaxQuery =
-  DisMaxQuery { disMaxQueries    :: [Query]
-                -- default 0.0
-              , disMaxTiebreaker :: Tiebreaker
-              , disMaxBoost      :: Maybe Boost
-              } deriving (Eq, Read, Show, Generic, Typeable)
-
-data MatchQuery =
-  MatchQuery { matchQueryField           :: FieldName
-             , matchQueryQueryString     :: QueryString
-             , matchQueryOperator        :: BooleanOperator
-             , matchQueryZeroTerms       :: ZeroTermsQuery
-             , matchQueryCutoffFrequency :: Maybe CutoffFrequency
-             , matchQueryMatchType       :: Maybe MatchQueryType
-             , matchQueryAnalyzer        :: Maybe Analyzer
-             , matchQueryMaxExpansions   :: Maybe MaxExpansions
-             , matchQueryLenient         :: Maybe Lenient
-             , matchQueryBoost           :: Maybe Boost } deriving (Eq, Read, Show, Generic, Typeable)
-
-{-| 'mkMatchQuery' is a convenience function that defaults the less common parameters,
-    enabling you to provide only the 'FieldName' and 'QueryString' to make a 'MatchQuery'
--}
-mkMatchQuery :: FieldName -> QueryString -> MatchQuery
-mkMatchQuery field query = MatchQuery field query Or ZeroTermsNone Nothing Nothing Nothing Nothing Nothing Nothing
-
-data MatchQueryType =
-  MatchPhrase
-  | MatchPhrasePrefix deriving (Eq, Read, Show, Generic, Typeable)
-
-data MultiMatchQuery =
-  MultiMatchQuery { multiMatchQueryFields          :: [FieldName]
-                  , multiMatchQueryString          :: QueryString
-                  , multiMatchQueryOperator        :: BooleanOperator
-                  , multiMatchQueryZeroTerms       :: ZeroTermsQuery
-                  , multiMatchQueryTiebreaker      :: Maybe Tiebreaker
-                  , multiMatchQueryType            :: Maybe MultiMatchQueryType
-                  , multiMatchQueryCutoffFrequency :: Maybe CutoffFrequency
-                  , multiMatchQueryAnalyzer        :: Maybe Analyzer
-                  , multiMatchQueryMaxExpansions   :: Maybe MaxExpansions
-                  , multiMatchQueryLenient         :: Maybe Lenient } deriving (Eq, Read, Show, Generic, Typeable)
-
-{-| 'mkMultiMatchQuery' is a convenience function that defaults the less common parameters,
-    enabling you to provide only the list of 'FieldName's and 'QueryString' to
-    make a 'MultiMatchQuery'.
--}
->>>>>>> 23e8a8e1
-
-
 
 data SearchResult a =
   SearchResult { took         :: Int
@@ -1203,15 +637,14 @@
                , searchHits   :: SearchHits a
                , aggregations :: Maybe AggregationResults
                , scrollId     :: Maybe ScrollId
-               , suggest      :: Maybe NamedSuggestionResponse -- ^ Only one Suggestion request / response per Search is supported.
+               -- ^ Only one Suggestion request / response per Search is supported.
+               , suggest      :: Maybe NamedSuggestionResponse
                }
   deriving (Eq, Show)
 
 newtype ScrollId =
   ScrollId Text
   deriving (Eq, Show, Ord, ToJSON, FromJSON)
-
-type Score = Maybe Double
 
 data SearchHits a =
   SearchHits { hitsTotal :: Int
@@ -1231,21 +664,12 @@
       , hitDocId     :: DocId
       , hitScore     :: Score
       , hitSource    :: Maybe a
-<<<<<<< HEAD
+      , hitFields    :: Maybe HitFields
       , hitHighlight :: Maybe HitHighlight } deriving (Eq, Show)
-=======
-      , hitFields    :: Maybe HitFields
-      , hitHighlight :: Maybe HitHighlight } deriving (Eq, Read, Show, Generic, Typeable)
-
-data ShardResult =
-  ShardResult { shardTotal       :: Int
-              , shardsSuccessful :: Int
-              , shardsFailed     :: Int } deriving (Eq, Read, Show, Generic, Typeable)
->>>>>>> 23e8a8e1
 
 newtype HitFields =
   HitFields (M.Map Text [Value])
-  deriving (Eq, Read, Show, Generic, Typeable)
+  deriving (Eq, Show)
 
 type HitHighlight = M.Map Text [Text]
 
@@ -1456,7 +880,9 @@
                                        ]
            ]
 
-  toJSON (DateHistogramAgg (DateHistogramAggregation field interval format preZone postZone preOffset postOffset dateHistoAggs)) =
+  toJSON (DateHistogramAgg
+          (DateHistogramAggregation field interval format
+           preZone postZone preOffset postOffset dateHistoAggs)) =
     omitNulls ["date_histogram" .= omitNulls [ "field"       .= field,
                                                "interval"    .= interval,
                                                "format"      .= format,
@@ -1468,8 +894,10 @@
                "aggs"           .= dateHistoAggs ]
   toJSON (ValueCountAgg a) = object ["value_count" .= v]
     where v = case a of
-                (FieldValueCount (FieldName n)) -> object ["field" .= n]
-                (ScriptValueCount s)   -> object ["script" .= s]
+                (FieldValueCount (FieldName n)) ->
+                  object ["field" .= n]
+                (ScriptValueCount s) ->
+                  object ["script" .= s]
   toJSON (FilterAgg (FilterAggregation filt ags)) =
     omitNulls [ "filter" .= filt
               , "aggs" .= ags]
@@ -1657,908 +1085,6 @@
 instance ToJSON GeoPoint where
   toJSON (GeoPoint (FieldName geoPointField) geoPointLatLon) =
     object [ geoPointField  .= geoPointLatLon ]
-
-
-
-<<<<<<< HEAD
-=======
-  toJSON (QueryFunctionScoreQuery functionScoreQuery) =
-    object [ "function_score" .= functionScoreQuery ]
-
-  toJSON (QueryDisMaxQuery disMaxQuery) =
-    object [ "dis_max" .= disMaxQuery ]
->>>>>>> 23e8a8e1
-
-
-<<<<<<< HEAD
-=======
-  toJSON (QueryFuzzyLikeFieldQuery fuzzyFieldQuery) =
-    object [ "fuzzy_like_this_field" .= fuzzyFieldQuery ]
-
-  toJSON (QueryFuzzyQuery fuzzyQuery) =
-    object [ "fuzzy" .= fuzzyQuery ]
-
-  toJSON (QueryHasChildQuery childQuery) =
-    object [ "has_child" .= childQuery ]
-
-  toJSON (QueryHasParentQuery parentQuery) =
-    object [ "has_parent" .= parentQuery ]
-
-  toJSON (QueryIndicesQuery qIndicesQuery) =
-    object [ "indices" .= qIndicesQuery ]
-
-  toJSON (MatchAllQuery boost) =
-    object [ "match_all" .= omitNulls [ "boost" .= boost ] ]
-
-  toJSON (QueryMoreLikeThisQuery query) =
-    object [ "more_like_this" .= query ]
-
-  toJSON (QueryMoreLikeThisFieldQuery query) =
-    object [ "more_like_this_field" .= query ]
-
-  toJSON (QueryNestedQuery query) =
-    object [ "nested" .= query ]
-
-  toJSON (QueryPrefixQuery query) =
-    object [ "prefix" .= query ]
-
-  toJSON (QueryRangeQuery query) =
-    object [ "range"  .= query ]
-
-  toJSON (QueryRegexpQuery query) =
-    object [ "regexp" .= query ]
-
-  toJSON (QuerySimpleQueryStringQuery query) =
-    object [ "simple_query_string" .= query ]
-
-  toJSON (QueryExistsQuery (FieldName fieldName)) =
-    object ["exists"  .= object
-             ["field"  .= fieldName]
-           ]
-  toJSON QueryMatchNoneQuery =
-    object ["match_none" .= object []]
-
-  toJSON (QueryTemplateQueryInline templateQuery) =
-    object [ "template" .= templateQuery ]
-
-instance FromJSON Query where
-  parseJSON v = withObject "Query" parse v
-    where parse o = termQuery `taggedWith` "term"
-                <|> termsQuery `taggedWith` "terms"
-                <|> idsQuery `taggedWith` "ids"
-                <|> queryQueryStringQuery `taggedWith` "query_string"
-                <|> queryMatchQuery `taggedWith` "match"
-                <|> queryMultiMatchQuery
-                <|> queryBoolQuery `taggedWith` "bool"
-                <|> queryBoostingQuery `taggedWith` "boosting"
-                <|> queryCommonTermsQuery `taggedWith` "common"
-                <|> constantScoreQuery `taggedWith` "constant_score"
-                <|> queryFunctionScoreQuery `taggedWith` "function_score"
-                <|> queryDisMaxQuery `taggedWith` "dis_max"
-                <|> queryFuzzyLikeThisQuery `taggedWith` "fuzzy_like_this"
-                <|> queryFuzzyLikeFieldQuery `taggedWith` "fuzzy_like_this_field"
-                <|> queryFuzzyQuery `taggedWith` "fuzzy"
-                <|> queryHasChildQuery `taggedWith` "has_child"
-                <|> queryHasParentQuery `taggedWith` "has_parent"
-                <|> queryIndicesQuery `taggedWith` "indices"
-                <|> matchAllQuery `taggedWith` "match_all"
-                <|> queryMoreLikeThisQuery `taggedWith` "more_like_this"
-                <|> queryMoreLikeThisFieldQuery `taggedWith` "more_like_this_field"
-                <|> queryNestedQuery `taggedWith` "nested"
-                <|> queryPrefixQuery `taggedWith` "prefix"
-                <|> queryRangeQuery `taggedWith` "range"
-                <|> queryRegexpQuery `taggedWith` "regexp"
-                <|> querySimpleQueryStringQuery `taggedWith` "simple_query_string"
-                <|> queryTemplateQueryInline `taggedWith` "template"
-            where taggedWith parser k = parser =<< o .: k
-          termQuery = fieldTagged $ \(FieldName fn) o ->
-                        TermQuery <$> (Term fn <$> o .: "value") <*> o .:? "boost"
-          termsQuery o = case HM.toList o of
-                           [(fn, vs)] -> do vals <- parseJSON vs
-                                            case vals of
-                                              x:xs -> return (TermsQuery fn (x :| xs))
-                                              _ -> fail "Expected non empty list of values"
-                           _ -> fail "Expected object with 1 field-named key"
-          idsQuery o = IdsQuery <$> o .: "type"
-                                <*> o .: "values"
-          queryQueryStringQuery = pure . QueryQueryStringQuery
-          queryMatchQuery = pure . QueryMatchQuery
-          queryMultiMatchQuery = QueryMultiMatchQuery <$> parseJSON v
-          queryBoolQuery = pure . QueryBoolQuery
-          queryBoostingQuery = pure . QueryBoostingQuery
-          queryCommonTermsQuery = pure . QueryCommonTermsQuery
-          constantScoreQuery o = case HM.lookup "query" o of
-            Just x -> ConstantScoreQuery <$> parseJSON x
-                                         <*> o .: "boost"
-            _ -> fail "Does not appear to be a ConstantScoreQuery"
-          queryFunctionScoreQuery = pure . QueryFunctionScoreQuery
-          queryDisMaxQuery = pure . QueryDisMaxQuery
-          queryFuzzyLikeThisQuery = pure . QueryFuzzyLikeThisQuery
-          queryFuzzyLikeFieldQuery = pure . QueryFuzzyLikeFieldQuery
-          queryFuzzyQuery = pure . QueryFuzzyQuery
-          queryHasChildQuery = pure . QueryHasChildQuery
-          queryHasParentQuery = pure . QueryHasParentQuery
-          queryIndicesQuery = pure . QueryIndicesQuery
-          matchAllQuery o = MatchAllQuery <$> o .:? "boost"
-          queryMoreLikeThisQuery = pure . QueryMoreLikeThisQuery
-          queryMoreLikeThisFieldQuery = pure . QueryMoreLikeThisFieldQuery
-          queryNestedQuery = pure . QueryNestedQuery
-          queryPrefixQuery = pure . QueryPrefixQuery
-          queryRangeQuery = pure . QueryRangeQuery
-          queryRegexpQuery = pure . QueryRegexpQuery
-          querySimpleQueryStringQuery = pure . QuerySimpleQueryStringQuery
-          -- queryExistsQuery o = QueryExistsQuery <$> o .: "field"
-          queryTemplateQueryInline = pure . QueryTemplateQueryInline
-
-
-omitNulls :: [(Text, Value)] -> Value
-omitNulls = object . filter notNull where
-  notNull (_, Null)    = False
-  notNull (_, Array a) = (not . V.null) a
-  notNull _            = True
-
-instance ToJSON SimpleQueryStringQuery where
-  toJSON SimpleQueryStringQuery {..} =
-    omitNulls (base ++ maybeAdd)
-    where base = [ "query" .= simpleQueryStringQuery ]
-          maybeAdd = [ "fields" .= simpleQueryStringField
-                     , "default_operator" .= simpleQueryStringOperator
-                     , "analyzer" .= simpleQueryStringAnalyzer
-                     , "flags" .= simpleQueryStringFlags
-                     , "lowercase_expanded_terms" .= simpleQueryStringLowercaseExpanded
-                     , "locale" .= simpleQueryStringLocale ]
-
-instance FromJSON SimpleQueryStringQuery where
-  parseJSON = withObject "SimpleQueryStringQuery" parse
-    where parse o = SimpleQueryStringQuery <$> o .: "query"
-                                           <*> o .:? "fields"
-                                           <*> o .:? "default_operator"
-                                           <*> o .:? "analyzer"
-                                           <*> (parseFlags <$> o .:? "flags")
-                                           <*> o .:? "lowercase_expanded_terms"
-                                           <*> o .:? "locale"
-          parseFlags (Just (x:xs)) = Just (x :| xs)
-          parseFlags _             = Nothing
-
-instance ToJSON FieldOrFields where
-  toJSON (FofField fieldName) =
-    toJSON fieldName
-  toJSON (FofFields fieldNames) =
-    toJSON fieldNames
-
-instance FromJSON FieldOrFields where
-  parseJSON v = FofField  <$> parseJSON v
-            <|> FofFields <$> (parseNEJSON =<< parseJSON v)
-
-instance ToJSON SimpleQueryFlag where
-  toJSON SimpleQueryAll        = "ALL"
-  toJSON SimpleQueryNone       = "NONE"
-  toJSON SimpleQueryAnd        = "AND"
-  toJSON SimpleQueryOr         = "OR"
-  toJSON SimpleQueryPrefix     = "PREFIX"
-  toJSON SimpleQueryPhrase     = "PHRASE"
-  toJSON SimpleQueryPrecedence = "PRECEDENCE"
-  toJSON SimpleQueryEscape     = "ESCAPE"
-  toJSON SimpleQueryWhitespace = "WHITESPACE"
-  toJSON SimpleQueryFuzzy      = "FUZZY"
-  toJSON SimpleQueryNear       = "NEAR"
-  toJSON SimpleQuerySlop       = "SLOP"
-
-instance FromJSON SimpleQueryFlag where
-  parseJSON = withText "SimpleQueryFlag" parse
-    where parse "ALL"        = pure SimpleQueryAll
-          parse "NONE"       = pure SimpleQueryNone
-          parse "AND"        = pure SimpleQueryAnd
-          parse "OR"         = pure SimpleQueryOr
-          parse "PREFIX"     = pure SimpleQueryPrefix
-          parse "PHRASE"     = pure SimpleQueryPhrase
-          parse "PRECEDENCE" = pure SimpleQueryPrecedence
-          parse "ESCAPE"     = pure SimpleQueryEscape
-          parse "WHITESPACE" = pure SimpleQueryWhitespace
-          parse "FUZZY"      = pure SimpleQueryFuzzy
-          parse "NEAR"       = pure SimpleQueryNear
-          parse "SLOP"       = pure SimpleQuerySlop
-          parse f            = fail ("Unexpected SimpleQueryFlag: " <> show f)
-
-instance ToJSON RegexpQuery where
-  toJSON (RegexpQuery (FieldName rqQueryField)
-          (Regexp regexpQueryQuery) rqQueryFlags
-          rqQueryBoost) =
-   object [ rqQueryField .= omitNulls base ]
-   where base = [ "value" .= regexpQueryQuery
-                , "flags" .= rqQueryFlags
-                , "boost" .= rqQueryBoost ]
-
-instance FromJSON RegexpQuery where
-  parseJSON = withObject "RegexpQuery" parse
-    where parse = fieldTagged $ \fn o ->
-                    RegexpQuery fn
-                    <$> o .: "value"
-                    <*> o .: "flags"
-                    <*> o .:? "boost"
-
-instance ToJSON QueryStringQuery where
-  toJSON (QueryStringQuery qsQueryString
-          qsDefaultField qsOperator
-          qsAnalyzer qsAllowWildcard
-          qsLowercaseExpanded  qsEnablePositionIncrements
-          qsFuzzyMaxExpansions qsFuzziness
-          qsFuzzyPrefixLength qsPhraseSlop
-          qsBoost qsAnalyzeWildcard
-          qsGeneratePhraseQueries qsMinimumShouldMatch
-          qsLenient qsLocale) =
-    omitNulls base
-    where
-      base = [ "query" .= qsQueryString
-             , "default_field" .= qsDefaultField
-             , "default_operator" .= qsOperator
-             , "analyzer" .= qsAnalyzer
-             , "allow_leading_wildcard" .= qsAllowWildcard
-             , "lowercase_expanded_terms" .= qsLowercaseExpanded
-             , "enable_position_increments" .= qsEnablePositionIncrements
-             , "fuzzy_max_expansions" .= qsFuzzyMaxExpansions
-             , "fuzziness" .= qsFuzziness
-             , "fuzzy_prefix_length" .= qsFuzzyPrefixLength
-             , "phrase_slop" .= qsPhraseSlop
-             , "boost" .= qsBoost
-             , "analyze_wildcard" .= qsAnalyzeWildcard
-             , "auto_generate_phrase_queries" .= qsGeneratePhraseQueries
-             , "minimum_should_match" .= qsMinimumShouldMatch
-             , "lenient" .= qsLenient
-             , "locale" .= qsLocale ]
-
-instance FromJSON QueryStringQuery where
-  parseJSON = withObject "QueryStringQuery" parse
-    where parse o = QueryStringQuery
-                    <$> o .: "query"
-                    <*> o .:? "default_field"
-                    <*> o .:? "default_operator"
-                    <*> o .:? "analyzer"
-                    <*> o .:? "allow_leading_wildcard"
-                    <*> o .:? "lowercase_expanded_terms"
-                    <*> o .:? "enable_position_increments"
-                    <*> o .:? "fuzzy_max_expansions"
-                    <*> o .:? "fuzziness"
-                    <*> o .:? "fuzzy_prefix_length"
-                    <*> o .:? "phrase_slop"
-                    <*> o .:? "boost"
-                    <*> o .:? "analyze_wildcard"
-                    <*> o .:? "auto_generate_phrase_queries"
-                    <*> o .:? "minimum_should_match"
-                    <*> o .:? "lenient"
-                    <*> o .:? "locale"
-
-instance ToJSON RangeQuery where
-  toJSON (RangeQuery (FieldName fieldName) range boost) =
-    object [ fieldName .= object conjoined ]
-    where conjoined = [ "boost" .= boost ] ++ (rangeValueToPair range)
-
-instance FromJSON RangeQuery where
-  parseJSON = withObject "RangeQuery" parse
-    where parse = fieldTagged $ \fn o ->
-                    RangeQuery fn
-                    <$> parseJSON (Object o)
-                    <*> o .: "boost"
-
-instance FromJSON RangeValue where
-  parseJSON = withObject "RangeValue" parse
-    where parse o = parseDate o
-                <|> parseDouble o
-          parseDate o = do lt <- o .:? "lt"
-                           lte <- o .:? "lte"
-                           gt <- o .:? "gt"
-                           gte <- o .:? "gte"
-                           case (lt, lte, gt, gte) of
-                             (Just a, _, Just b, _) -> return (RangeDateGtLt (GreaterThanD b) (LessThanD a))
-                             (Just a, _, _, Just b)-> return (RangeDateGteLt (GreaterThanEqD b) (LessThanD a))
-                             (_, Just a, Just b, _)-> return (RangeDateGtLte (GreaterThanD b) (LessThanEqD a))
-                             (_, Just a, _, Just b)-> return (RangeDateGteLte (GreaterThanEqD b) (LessThanEqD a))
-                             (_, _, Just a, _)-> return (RangeDateGt (GreaterThanD a))
-                             (Just a, _, _, _)-> return (RangeDateLt (LessThanD a))
-                             (_, _, _, Just a)-> return (RangeDateGte (GreaterThanEqD a))
-                             (_, Just a, _, _)-> return (RangeDateLte (LessThanEqD a))
-                             (Nothing, Nothing, Nothing, Nothing) -> mzero
-          parseDouble o = do lt <- o .:? "lt"
-                             lte <- o .:? "lte"
-                             gt <- o .:? "gt"
-                             gte <- o .:? "gte"
-                             case (lt, lte, gt, gte) of
-                               (Just a, _, Just b, _) -> return (RangeDoubleGtLt (GreaterThan b) (LessThan a))
-                               (Just a, _, _, Just b)-> return (RangeDoubleGteLt (GreaterThanEq b) (LessThan a))
-                               (_, Just a, Just b, _)-> return (RangeDoubleGtLte (GreaterThan b) (LessThanEq a))
-                               (_, Just a, _, Just b)-> return (RangeDoubleGteLte (GreaterThanEq b) (LessThanEq a))
-                               (_, _, Just a, _)-> return (RangeDoubleGt (GreaterThan a))
-                               (Just a, _, _, _)-> return (RangeDoubleLt (LessThan a))
-                               (_, _, _, Just a)-> return (RangeDoubleGte (GreaterThanEq a))
-                               (_, Just a, _, _)-> return (RangeDoubleLte (LessThanEq a))
-                               (Nothing, Nothing, Nothing, Nothing) -> mzero
-
-instance ToJSON PrefixQuery where
-  toJSON (PrefixQuery (FieldName fieldName) queryValue boost) =
-    object [ fieldName .= omitNulls base ]
-    where base = [ "value" .= queryValue
-                 , "boost" .= boost ]
-
-instance FromJSON PrefixQuery where
-  parseJSON = withObject "PrefixQuery" parse
-    where parse = fieldTagged $ \fn o ->
-                    PrefixQuery fn
-                    <$> o .: "value"
-                    <*> o .:? "boost"
-
-instance ToJSON NestedQuery where
-  toJSON (NestedQuery nqPath nqScoreType nqQuery) =
-    object [ "path"       .= nqPath
-           , "score_mode" .= nqScoreType
-           , "query"      .= nqQuery ]
-
-instance FromJSON NestedQuery where
-  parseJSON = withObject "NestedQuery" parse
-    where parse o = NestedQuery
-                    <$> o .: "path"
-                    <*> o .: "score_mode"
-                    <*> o .: "query"
-
-instance ToJSON MoreLikeThisFieldQuery where
-  toJSON (MoreLikeThisFieldQuery text (FieldName fieldName)
-          percent mtf mqt stopwords mindf maxdf
-          minwl maxwl boostTerms boost analyzer) =
-    object [ fieldName .= omitNulls base ]
-    where base = [ "like_text" .= text
-                 , "percent_terms_to_match" .= percent
-                 , "min_term_freq" .= mtf
-                 , "max_query_terms" .= mqt
-                 , "stop_words" .= stopwords
-                 , "min_doc_freq" .= mindf
-                 , "max_doc_freq" .= maxdf
-                 , "min_word_length" .= minwl
-                 , "max_word_length" .= maxwl
-                 , "boost_terms" .= boostTerms
-                 , "boost" .= boost
-                 , "analyzer" .= analyzer ]
-
-instance FromJSON MoreLikeThisFieldQuery where
-  parseJSON = withObject "MoreLikeThisFieldQuery" parse
-    where parse = fieldTagged $ \fn o ->
-                    MoreLikeThisFieldQuery
-                    <$> o .: "like_text"
-                    <*> pure fn
-                    <*> o .:? "percent_terms_to_match"
-                    <*> o .:? "min_term_freq"
-                    <*> o .:? "max_query_terms"
-                    -- <*> (optionalNE =<< o .:? "stop_words")
-                    <*> o .:? "stop_words"
-                    <*> o .:? "min_doc_freq"
-                    <*> o .:? "max_doc_freq"
-                    <*> o .:? "min_word_length"
-                    <*> o .:? "max_word_length"
-                    <*> o .:? "boost_terms"
-                    <*> o .:? "boost"
-                    <*> o .:? "analyzer"
-          -- optionalNE = maybe (pure Nothing) (fmap Just . parseNEJSON)
-
-instance ToJSON MoreLikeThisQuery where
-  toJSON (MoreLikeThisQuery text fields percent
-          mtf mqt stopwords mindf maxdf
-          minwl maxwl boostTerms boost analyzer) =
-    omitNulls base
-    where base = [ "like_text" .= text
-                 , "fields" .= fields
-                 , "percent_terms_to_match" .= percent
-                 , "min_term_freq" .= mtf
-                 , "max_query_terms" .= mqt
-                 , "stop_words" .= stopwords
-                 , "min_doc_freq" .= mindf
-                 , "max_doc_freq" .= maxdf
-                 , "min_word_length" .= minwl
-                 , "max_word_length" .= maxwl
-                 , "boost_terms" .= boostTerms
-                 , "boost" .= boost
-                 , "analyzer" .= analyzer ]
-
-instance FromJSON MoreLikeThisQuery where
-  parseJSON = withObject "MoreLikeThisQuery" parse
-    where parse o = MoreLikeThisQuery
-                    <$> o .: "like_text"
-                    -- <*> (optionalNE =<< o .:? "fields")
-                    <*> o .:? "fields"
-                    <*> o .:? "percent_terms_to_match"
-                    <*> o .:? "min_term_freq"
-                    <*> o .:? "max_query_terms"
-                    -- <*> (optionalNE =<< o .:? "stop_words")
-                    <*> o .:? "stop_words"
-                    <*> o .:? "min_doc_freq"
-                    <*> o .:? "max_doc_freq"
-                    <*> o .:? "min_word_length"
-                    <*> o .:? "max_word_length"
-                    <*> o .:? "boost_terms"
-                    <*> o .:? "boost"
-                    <*> o .:? "analyzer"
-          -- optionalNE = maybe (pure Nothing) (fmap Just . parseNEJSON)
-
-instance ToJSON IndicesQuery where
-  toJSON (IndicesQuery indices query noMatch) =
-    omitNulls [ "indices" .= indices
-              , "no_match_query" .= noMatch
-              , "query" .= query ]
-
-instance FromJSON IndicesQuery where
-  parseJSON = withObject "IndicesQuery" parse
-    where parse o = IndicesQuery
-                    <$> o .:? "indices" .!= []
-                    <*> o .: "query"
-                    <*> o .:? "no_match_query"
-
-instance ToJSON HasParentQuery where
-  toJSON (HasParentQuery queryType query scoreType) =
-    omitNulls [ "parent_type" .= queryType
-              , "score_type" .= scoreType
-              , "query" .= query ]
-
-instance FromJSON HasParentQuery where
-  parseJSON = withObject "HasParentQuery" parse
-    where parse o = HasParentQuery
-                    <$> o .: "parent_type"
-                    <*> o .: "query"
-                    <*> o .:? "score_type"
-
-instance ToJSON HasChildQuery where
-  toJSON (HasChildQuery queryType query scoreType) =
-    omitNulls [ "query" .= query
-              , "score_type" .= scoreType
-              , "type"  .= queryType ]
-
-instance FromJSON HasChildQuery where
-  parseJSON = withObject "HasChildQuery" parse
-    where parse o = HasChildQuery
-                    <$> o .: "type"
-                    <*> o .: "query"
-                    <*> o .:? "score_type"
-
-instance ToJSON FuzzyQuery where
-  toJSON (FuzzyQuery (FieldName fieldName) queryText
-          prefixLength maxEx fuzziness boost) =
-    object [ fieldName .= omitNulls base ]
-    where base = [ "value"          .= queryText
-                 , "fuzziness"      .= fuzziness
-                 , "prefix_length"  .= prefixLength
-                 , "boost" .= boost
-                 , "max_expansions" .= maxEx ]
-
-instance FromJSON FuzzyQuery where
-  parseJSON = withObject "FuzzyQuery" parse
-    where parse = fieldTagged $ \fn o ->
-                    FuzzyQuery fn
-                    <$> o .: "value"
-                    <*> o .: "prefix_length"
-                    <*> o .: "max_expansions"
-                    <*> o .: "fuzziness"
-                    <*> o .:? "boost"
-
-instance ToJSON FuzzyLikeFieldQuery where
-  toJSON (FuzzyLikeFieldQuery (FieldName fieldName)
-          fieldText maxTerms ignoreFreq fuzziness prefixLength
-          boost analyzer) =
-    object [ fieldName .=
-             omitNulls [ "like_text"       .= fieldText
-                       , "max_query_terms" .= maxTerms
-                       , "ignore_tf"       .= ignoreFreq
-                       , "fuzziness"       .= fuzziness
-                       , "prefix_length"   .= prefixLength
-                       , "analyzer" .= analyzer
-                       , "boost"           .= boost ]]
-
-instance FromJSON FuzzyLikeFieldQuery where
-  parseJSON = withObject "FuzzyLikeFieldQuery" parse
-    where parse = fieldTagged $ \fn o ->
-                    FuzzyLikeFieldQuery fn
-                    <$> o .: "like_text"
-                    <*> o .: "max_query_terms"
-                    <*> o .: "ignore_tf"
-                    <*> o .: "fuzziness"
-                    <*> o .: "prefix_length"
-                    <*> o .: "boost"
-                    <*> o .:? "analyzer"
-
-instance ToJSON FuzzyLikeThisQuery where
-  toJSON (FuzzyLikeThisQuery fields text maxTerms
-          ignoreFreq fuzziness prefixLength boost analyzer) =
-    omitNulls base
-    where base = [ "fields"          .= fields
-                 , "like_text"       .= text
-                 , "max_query_terms" .= maxTerms
-                 , "ignore_tf"       .= ignoreFreq
-                 , "fuzziness"       .= fuzziness
-                 , "prefix_length"   .= prefixLength
-                 , "analyzer"        .= analyzer
-                 , "boost"           .= boost ]
-
-instance FromJSON FuzzyLikeThisQuery where
-  parseJSON = withObject "FuzzyLikeThisQuery" parse
-    where parse o = FuzzyLikeThisQuery
-                    <$> o .:? "fields" .!= []
-                    <*> o .: "like_text"
-                    <*> o .: "max_query_terms"
-                    <*> o .: "ignore_tf"
-                    <*> o .: "fuzziness"
-                    <*> o .: "prefix_length"
-                    <*> o .: "boost"
-                    <*> o .:? "analyzer"
-
-instance ToJSON FunctionScoreQuery where
-  toJSON (FunctionScoreQuery query boost fns maxBoost boostMode minScore scoreMode) =
-    omitNulls base
-    where base = functionScoreFunctionsPair fns :
-                 [ "query"      .= query
-                 , "boost"      .= boost
-                 , "max_boost"  .= maxBoost
-                 , "boost_mode" .= boostMode
-                 , "min_score"  .= minScore
-                 , "score_mode" .= scoreMode ]
-
-functionScoreFunctionsPair :: FunctionScoreFunctions -> (Text, Value)
-functionScoreFunctionsPair (FunctionScoreSingle fn)
-  = functionScoreFunctionPair fn
-
-functionScoreFunctionsPair (FunctionScoreMultiple componentFns) =
-  ("functions", toJSON componentFns)
-
-instance FromJSON FunctionScoreQuery where
-  parseJSON = withObject "FunctionScoreQuery" parse
-    where parse o = FunctionScoreQuery
-                    <$> o .:? "query"
-                    <*> o .:? "boost"
-                    <*> (singleFunction o
-                          <|> multipleFunctions `taggedWith` "functions")
-                    <*> o .:? "max_boost"
-                    <*> o .:? "boost_mode"
-                    <*> o .:? "min_score"
-                    <*> o .:? "score_mode"
-            where taggedWith parser k = parser =<< o .: k
-          singleFunction = fmap FunctionScoreSingle . parseFunctionScoreFunction
-          multipleFunctions = pure . FunctionScoreMultiple
-
-instance ToJSON BoostMode where
-  toJSON BoostModeMultiply = "multiply"
-  toJSON BoostModeReplace  = "replace"
-  toJSON BoostModeSum      = "sum"
-  toJSON BoostModeAvg      = "avg"
-  toJSON BoostModeMax      = "max"
-  toJSON BoostModeMin      = "min"
-
-instance FromJSON BoostMode where
-  parseJSON = withText "BoostMode" parse
-    where parse "multiply" = pure BoostModeMultiply
-          parse "replace"  = pure BoostModeReplace
-          parse "sum"      = pure BoostModeSum
-          parse "avg"      = pure BoostModeAvg
-          parse "max"      = pure BoostModeMax
-          parse "min"      = pure BoostModeMin
-          parse bm         = fail ("Unexpected BoostMode: " <> show bm)
-
-instance ToJSON ScoreMode where
-  toJSON ScoreModeMultiply = "multiply"
-  toJSON ScoreModeSum      = "sum"
-  toJSON ScoreModeFirst    = "first"
-  toJSON ScoreModeAvg      = "avg"
-  toJSON ScoreModeMax      = "max"
-  toJSON ScoreModeMin      = "min"
-
-instance FromJSON ScoreMode where
-  parseJSON = withText "ScoreMode" parse
-    where parse "multiply" = pure ScoreModeMultiply
-          parse "sum"      = pure ScoreModeSum
-          parse "first"    = pure ScoreModeFirst
-          parse "avg"      = pure ScoreModeAvg
-          parse "max"      = pure ScoreModeMax
-          parse "min"      = pure ScoreModeMin
-          parse sm         = fail ("Unexpected ScoreMode: " <> show sm)
-
-instance ToJSON ComponentFunctionScoreFunction where
-  toJSON (ComponentFunctionScoreFunction filter fn weight) =
-    omitNulls base
-    where base = functionScoreFunctionPair fn :
-                 [ "filter" .= filter
-                 , "weight" .= weight ]
-
-instance FromJSON ComponentFunctionScoreFunction where
-  parseJSON = withObject "ComponentFunctionScoreFunction" parse
-    where parse o = ComponentFunctionScoreFunction
-                    <$> o .:? "filter"
-                    <*> parseFunctionScoreFunction o
-                    <*> o .:? "weight"
-
-functionScoreFunctionPair :: FunctionScoreFunction -> (Text, Value)
-functionScoreFunctionPair (FunctionScoreFunctionScript functionScoreScript) =
-  ("script_score", toJSON functionScoreScript)
-
-functionScoreFunctionPair (FunctionScoreFunctionRandom seed) =
-  ("random_score", omitNulls [ "seed" .= seed ])
-
-functionScoreFunctionPair (FunctionScoreFunctionFieldValueFactor fieldValueFactor) =
-  ("field_value_factor", toJSON fieldValueFactor)
-
-parseFunctionScoreFunction :: Object -> Parser FunctionScoreFunction
-parseFunctionScoreFunction o =
-  singleScript `taggedWith` "script_score"
-  <|> singleRandom `taggedWith` "random_score"
-  <|> singleFieldValueFactor `taggedWith` "field_value_factor"
-  where taggedWith parser k = parser =<< o .: k
-        singleScript = pure . FunctionScoreFunctionScript
-        singleRandom o' = FunctionScoreFunctionRandom <$> o' .: "seed"
-        singleFieldValueFactor = pure . FunctionScoreFunctionFieldValueFactor
-
-instance ToJSON ScriptFields where
-  toJSON (ScriptFields x) = Object x
-
-instance FromJSON ScriptFields where
-  parseJSON (Object o) = pure (ScriptFields o)
-  parseJSON _          = fail "error parsing ScriptFields"
-
-instance ToJSON Script where
-  toJSON (Script lang inline stored params) =
-    object [ "script" .= omitNulls base ]
-    where base = [ "lang"   .= lang
-                 , "inline" .= inline
-                 , "stored" .= stored
-                 , "params" .= params ]
-
-instance FromJSON Script where
-  parseJSON = withObject "Script" parse
-    where parse o = o .: "script" >>= \o' ->
-                      Script
-                      <$> o' .:? "lang"
-                      <*> o' .:? "inline"
-                      <*> o' .:? "stored"
-                      <*> o' .:? "params"
-
-instance ToJSON ScriptParams where
-  toJSON (ScriptParams x) = Object x
-
-instance FromJSON ScriptParams where
-  parseJSON (Object o) = pure (ScriptParams o)
-  parseJSON _          = fail "error parsing ScriptParams"
-
-instance ToJSON FieldValueFactor where
-  toJSON (FieldValueFactor field factor modifier missing) =
-    omitNulls base
-    where base = [ "field"    .= field
-                 , "factor"   .= factor
-                 , "modifier" .= modifier
-                 , "missing"  .= missing ]
-
-instance FromJSON FieldValueFactor where
-  parseJSON = withObject "FieldValueFactor" parse
-    where parse o = FieldValueFactor
-                    <$> o .: "field"
-                    <*> o .:? "factor"
-                    <*> o .:? "modifier"
-                    <*> o .:? "missing"
-
-instance ToJSON FactorModifier where
-  toJSON FactorModifierNone       = "none"
-  toJSON FactorModifierLog        = "log"
-  toJSON FactorModifierLog1p      = "log1p"
-  toJSON FactorModifierLog2p      = "log2p"
-  toJSON FactorModifierLn         = "ln"
-  toJSON FactorModifierLn1p       = "ln1p"
-  toJSON FactorModifierLn2p       = "ln2p"
-  toJSON FactorModifierSquare     = "square"
-  toJSON FactorModifierSqrt       = "sqrt"
-  toJSON FactorModifierReciprocal = "reciprocal"
-
-instance FromJSON FactorModifier where
-  parseJSON = withText "FactorModifier" parse
-    where parse "none"       = pure FactorModifierNone
-          parse "log"        = pure FactorModifierLog
-          parse "log1p"      = pure FactorModifierLog1p
-          parse "log2p"      = pure FactorModifierLog2p
-          parse "ln"         = pure FactorModifierLn
-          parse "ln1p"       = pure FactorModifierLn1p
-          parse "ln2p"       = pure FactorModifierLn2p
-          parse "square"     = pure FactorModifierSquare
-          parse "sqrt"       = pure FactorModifierSqrt
-          parse "reciprocal" = pure FactorModifierReciprocal
-          parse fm           = fail ("Unexpected FactorModifier: " <> show fm)
-
-instance ToJSON DisMaxQuery where
-  toJSON (DisMaxQuery queries tiebreaker boost) =
-    omitNulls base
-    where base = [ "queries"     .= queries
-                 , "boost"       .= boost
-                 , "tie_breaker" .= tiebreaker ]
-
-instance FromJSON DisMaxQuery where
-  parseJSON = withObject "DisMaxQuery" parse
-    where parse o = DisMaxQuery
-                    <$> o .:? "queries" .!= []
-                    <*> o .: "tie_breaker"
-                    <*> o .:? "boost"
-
-instance ToJSON CommonTermsQuery where
-  toJSON (CommonTermsQuery (FieldName fieldName)
-          (QueryString query) cf lfo hfo msm
-          boost analyzer disableCoord) =
-    object [fieldName .= omitNulls base ]
-    where base = [ "query"              .= query
-                 , "cutoff_frequency"   .= cf
-                 , "low_freq_operator"  .= lfo
-                 , "minimum_should_match" .= msm
-                 , "boost" .= boost
-                 , "analyzer" .= analyzer
-                 , "disable_coord" .= disableCoord
-                 , "high_freq_operator" .= hfo ]
-
-instance FromJSON CommonTermsQuery where
-  parseJSON = withObject "CommonTermsQuery" parse
-    where parse = fieldTagged $ \fn o ->
-                    CommonTermsQuery fn
-                    <$> o .: "query"
-                    <*> o .: "cutoff_frequency"
-                    <*> o .: "low_freq_operator"
-                    <*> o .: "high_freq_operator"
-                    <*> o .:? "minimum_should_match"
-                    <*> o .:? "boost"
-                    <*> o .:? "analyzer"
-                    <*> o .:? "disable_coord"
-
-instance ToJSON CommonMinimumMatch where
-  toJSON (CommonMinimumMatch mm) = toJSON mm
-  toJSON (CommonMinimumMatchHighLow (MinimumMatchHighLow lowF highF)) =
-    object [ "low_freq"  .= lowF
-           , "high_freq" .= highF ]
-
-instance FromJSON CommonMinimumMatch where
-  parseJSON v = parseMinimum v
-            <|> parseMinimumHighLow v
-    where parseMinimum = fmap CommonMinimumMatch . parseJSON
-          parseMinimumHighLow = fmap CommonMinimumMatchHighLow . withObject "CommonMinimumMatchHighLow" (\o ->
-                                  MinimumMatchHighLow
-                                  <$> o .: "low_freq"
-                                  <*> o .: "high_freq")
-
-
-instance ToJSON BoostingQuery where
-  toJSON (BoostingQuery bqPositiveQuery bqNegativeQuery bqNegativeBoost) =
-    object [ "positive"       .= bqPositiveQuery
-           , "negative"       .= bqNegativeQuery
-           , "negative_boost" .= bqNegativeBoost ]
-
-instance FromJSON BoostingQuery where
-  parseJSON = withObject "BoostingQuery" parse
-    where parse o = BoostingQuery
-                    <$> o .: "positive"
-                    <*> o .: "negative"
-                    <*> o .: "negative_boost"
-
-instance ToJSON BoolQuery where
-  toJSON (BoolQuery mustM filterM' notM shouldM bqMin boost disableCoord) =
-    omitNulls base
-    where base = [ "must" .= mustM
-                 , "filter" .= filterM'
-                 , "must_not" .= notM
-                 , "should" .= shouldM
-                 , "minimum_should_match" .= bqMin
-                 , "boost" .= boost
-                 , "disable_coord" .= disableCoord ]
-
-instance FromJSON BoolQuery where
-  parseJSON = withObject "BoolQuery" parse
-    where parse o = BoolQuery
-                    <$> o .:? "must" .!= []
-                    <*> o .:? "filter" .!= []
-                    <*> o .:? "must_not" .!= []
-                    <*> o .:? "should" .!= []
-                    <*> o .:? "minimum_should_match"
-                    <*> o .:? "boost"
-                    <*> o .:? "disable_coord"
-
-instance ToJSON MatchQuery where
-  toJSON (MatchQuery (FieldName fieldName)
-          (QueryString mqQueryString) booleanOperator
-          zeroTermsQuery cutoffFrequency matchQueryType
-          analyzer maxExpansions lenient boost) =
-    object [ fieldName .= omitNulls base ]
-    where base = [ "query" .= mqQueryString
-                 , "operator" .= booleanOperator
-                 , "zero_terms_query" .= zeroTermsQuery
-                 , "cutoff_frequency" .= cutoffFrequency
-                 , "type" .= matchQueryType
-                 , "analyzer" .= analyzer
-                 , "max_expansions" .= maxExpansions
-                 , "lenient" .= lenient
-                 , "boost" .= boost ]
-
-instance FromJSON MatchQuery where
-  parseJSON = withObject "MatchQuery" parse
-    where parse = fieldTagged $ \fn o ->
-                    MatchQuery fn
-                    <$> o .:  "query"
-                    <*> o .:  "operator"
-                    <*> o .:  "zero_terms_query"
-                    <*> o .:? "cutoff_frequency"
-                    <*> o .:? "type"
-                    <*> o .:? "analyzer"
-                    <*> o .:? "max_expansions"
-                    <*> o .:? "lenient"
-                    <*> o .:? "boost"
-
-instance ToJSON MultiMatchQuery where
-  toJSON (MultiMatchQuery fields (QueryString query) boolOp
-          ztQ tb mmqt cf analyzer maxEx lenient) =
-    object ["multi_match" .= omitNulls base]
-    where base = [ "fields" .= fmap toJSON fields
-                 , "query" .= query
-                 , "operator" .= boolOp
-                 , "zero_terms_query" .= ztQ
-                 , "tie_breaker" .= tb
-                 , "type" .= mmqt
-                 , "cutoff_frequency" .= cf
-                 , "analyzer" .= analyzer
-                 , "max_expansions" .= maxEx
-                 , "lenient" .= lenient ]
-
-instance FromJSON MultiMatchQuery where
-  parseJSON = withObject "MultiMatchQuery" parse
-    where parse raw = do o <- raw .: "multi_match"
-                         MultiMatchQuery
-                           <$> o .:? "fields" .!= []
-                           <*> o .: "query"
-                           <*> o .: "operator"
-                           <*> o .: "zero_terms_query"
-                           <*> o .:? "tie_breaker"
-                           <*> o .:? "type"
-                           <*> o .:? "cutoff_frequency"
-                           <*> o .:? "analyzer"
-                           <*> o .:? "max_expansions"
-                           <*> o .:? "lenient"
-
-instance ToJSON MultiMatchQueryType where
-  toJSON MultiMatchBestFields   = "best_fields"
-  toJSON MultiMatchMostFields   = "most_fields"
-  toJSON MultiMatchCrossFields  = "cross_fields"
-  toJSON MultiMatchPhrase       = "phrase"
-  toJSON MultiMatchPhrasePrefix = "phrase_prefix"
-
-instance FromJSON MultiMatchQueryType where
-  parseJSON = withText "MultiMatchPhrasePrefix" parse
-    where parse "best_fields"   = pure MultiMatchBestFields
-          parse "most_fields"   = pure MultiMatchMostFields
-          parse "cross_fields"  = pure MultiMatchCrossFields
-          parse "phrase"        = pure MultiMatchPhrase
-          parse "phrase_prefix" = pure MultiMatchPhrasePrefix
-          parse t = fail ("Unexpected MultiMatchPhrasePrefix: " <> show t)
-
-instance ToJSON BooleanOperator where
-  toJSON And = String "and"
-  toJSON Or  = String "or"
-
-instance FromJSON BooleanOperator where
-  parseJSON = withText "BooleanOperator" parse
-    where parse "and" = pure And
-          parse "or"  = pure Or
-          parse o     = fail ("Unexpected BooleanOperator: " <> show o)
-
-instance ToJSON ZeroTermsQuery where
-  toJSON ZeroTermsNone = String "none"
-  toJSON ZeroTermsAll  = String "all"
-
-instance FromJSON ZeroTermsQuery where
-  parseJSON = withText "ZeroTermsQuery" parse
-    where parse "none" = pure ZeroTermsNone
-          parse "all"  = pure ZeroTermsAll
-          parse q      = fail ("Unexpected ZeroTermsQuery: " <> show q)
-
-instance ToJSON MatchQueryType where
-  toJSON MatchPhrase       = "phrase"
-  toJSON MatchPhrasePrefix = "phrase_prefix"
-
-instance FromJSON MatchQueryType where
-  parseJSON = withText "MatchQueryType" parse
-    where parse "phrase"        = pure MatchPhrase
-          parse "phrase_prefix" = pure MatchPhrasePrefix
-          parse t               = fail ("Unexpected MatchQueryType: " <> show t)
->>>>>>> 23e8a8e1
 
 instance FromJSON Status where
   parseJSON (Object v) = Status <$>
@@ -2890,7 +1416,9 @@
     where parse t = SearchAliasRouting <$> parseNEJSON (String <$> T.splitOn "," t)
 
 instance ToJSON Search where
-  toJSON (Search mquery sFilter sort searchAggs highlight sTrackSortScores sFrom sSize _ sFields sScriptFields sSource sSuggest) =
+  toJSON (Search mquery sFilter sort searchAggs
+          highlight sTrackSortScores sFrom sSize _ sFields
+          sScriptFields sSource sSuggest) =
     omitNulls [ "query"         .= query'
               , "sort"          .= sort
               , "aggregations"  .= searchAggs
@@ -2905,7 +1433,11 @@
 
     where query' = case sFilter of
                     Nothing -> mquery
-                    Just x -> Just . QueryBoolQuery $ mkBoolQuery (maybeToList mquery) [x] [] []
+                    Just x ->
+                        Just
+                      . QueryBoolQuery
+                      $ mkBoolQuery (maybeToList mquery)
+                        [x] [] []
 
 instance ToJSON Source where
     toJSON NoSource                         = toJSON False
@@ -3071,26 +1603,14 @@
                          v .:? "highlight"
   parseJSON _          = empty
 
-<<<<<<< HEAD
-=======
-instance FromJSON ShardResult where
-  parseJSON (Object v) = ShardResult       <$>
-                         v .: "total"      <*>
-                         v .: "successful" <*>
-                         v .: "failed"
-  parseJSON _          = empty
-
 instance FromJSON HitFields where
   parseJSON x
     = HitFields <$> parseJSON x
->>>>>>> 23e8a8e1
 
 instance FromJSON DocVersion where
   parseJSON v = do
     i <- parseJSON v
     maybe (fail "DocVersion out of range") return $ mkDocVersion i
-
-
 
 
 data Suggest = Suggest { suggestText :: Text
